--- conflicted
+++ resolved
@@ -286,14 +286,9 @@
       py::arg("coeffs"), py::arg("constant_normal") = true);
   py::enum_<dolfinx_contact::Kernel>(m, "Kernel")
       .value("Rhs", dolfinx_contact::Kernel::Rhs)
-<<<<<<< HEAD
-      .value("Jac", dolfinx_contact::Kernel::Jac);
-
-=======
       .value("Jac", dolfinx_contact::Kernel::Jac)
       .value("MeshTieRhs", dolfinx_contact::Kernel::MeshTieRhs)
       .value("MeshTieJac", dolfinx_contact::Kernel::MeshTieJac);
->>>>>>> 75087616
   m.def(
       "pack_coefficient_quadrature",
       [](std::shared_ptr<const dolfinx::fem::Function<PetscScalar>> coeff,
