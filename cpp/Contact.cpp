// Copyright (C) 2021-2022 Sarah Roggendorf and Jørgen S. Dokken
//
// This file is part of DOLFINx_Contact
//
// SPDX-License-Identifier:    MIT

#include "Contact.h"
#include "error_handling.h"
#include "utils.h"
#include <dolfinx/common/log.h>

using namespace dolfinx_contact;

namespace
{

/// Given a set of facets on the submesh, find all cells on the opposite surface
/// of the parent mesh that is linked.
/// @param[in, out] linked_cells List of unique cells on the parent mesh
/// (sorted)
/// @param[in] submesh_facets List of facets on the submesh
/// @param[in] sub_to_parent Map from each facet of on the submesh (local to
/// process) to the tuple (submesh_cell_index, local_facet_index)
/// @param[in] parent_cells Map from submesh cell (local to process) to parent
/// mesh cell (local to process)
void compute_linked_cells(
    std::vector<std::int32_t>& linked_cells,
    const std::span<const std::int32_t>& submesh_facets,
    const std::shared_ptr<const dolfinx::graph::AdjacencyList<std::int32_t>>&
        sub_to_parent,
    const std::span<const std::int32_t>& parent_cells)
{
  linked_cells.resize(0);
  linked_cells.reserve(submesh_facets.size());
  std::for_each(submesh_facets.begin(), submesh_facets.end(),
                [&sub_to_parent, &parent_cells, &linked_cells](const auto facet)
                {
                  // Remove facets with negative index
                  if (facet >= 0)
                  {
                    // Extract (cell, facet) pair from submesh
                    auto facet_pair = sub_to_parent->links(facet);
                    assert(facet_pair.size() == 2);
                    linked_cells.push_back(parent_cells[facet_pair[0]]);
                  }
                });

  // Remove duplicates
  dolfinx::radix_sort(std::span<std::int32_t>(linked_cells));
  linked_cells.erase(std::unique(linked_cells.begin(), linked_cells.end()),
                     linked_cells.end());
}

} // namespace

dolfinx_contact::Contact::Contact(
    const std::vector<std::shared_ptr<dolfinx::mesh::MeshTags<std::int32_t>>>&
        markers,
    std::shared_ptr<const dolfinx::graph::AdjacencyList<std::int32_t>> surfaces,
    const std::vector<std::array<int, 2>>& contact_pairs,
    std::shared_ptr<dolfinx::fem::FunctionSpace> V, const int q_deg,
    ContactMode mode)
    : _surfaces(surfaces->array()), _contact_pairs(contact_pairs), _V(V),
      _mode(mode)
{
  std::size_t num_surfaces = surfaces->array().size();
  assert(_V);
  std::shared_ptr<const dolfinx::mesh::Mesh> mesh = _V->mesh();
  const int tdim = mesh->topology().dim(); // topological dimension
  const int fdim = tdim - 1;               // topological dimension of facet
  const dolfinx::mesh::Topology& topology = mesh->topology();
  std::shared_ptr<const dolfinx::graph::AdjacencyList<int>> f_to_c
      = topology.connectivity(fdim, tdim);
  assert(f_to_c);
  std::shared_ptr<const dolfinx::graph::AdjacencyList<int>> c_to_f
      = topology.connectivity(tdim, fdim);
  assert(c_to_f);
  // used to store list of (cell, facet) for each surface
  _cell_facet_pairs.resize(num_surfaces);
  // used to store submesh for each surface
  _submeshes.resize(num_surfaces);
  // used to store map from puppet to candidate surface for each contact pair
  _facet_maps.resize(contact_pairs.size());
  // store physical quadrature points for each surface
  _qp_phys.resize(num_surfaces);
  // store max number of links for each puppet surface
  _max_links.resize(contact_pairs.size());
  for (std::size_t s = 0; s < markers.size(); ++s)
  {
    std::shared_ptr<dolfinx::mesh::MeshTags<int>> marker = markers[s];
    std::span<const int> links = surfaces->links(int(s));
    for (std::size_t i = 0; i < links.size(); ++i)
    {
      std::vector<std::int32_t> facets = marker->find(links[i]);
      int index = surfaces->offsets()[s] + int(i);
      _cell_facet_pairs[index] = dolfinx_contact::compute_active_entities(
          mesh, facets, dolfinx::fem::IntegralType::exterior_facet);
      _submeshes[index]
          = dolfinx_contact::SubMesh(mesh, _cell_facet_pairs[index]);
    }
  }
  _quadrature_rule = std::make_shared<QuadratureRule>(
      topology.cell_type(), q_deg, fdim, basix::quadrature::type::Default);
}
//------------------------------------------------------------------------------------------------
std::size_t dolfinx_contact::Contact::coefficients_size(bool meshtie)
{
  // mesh data
  assert(_V);
  std::shared_ptr<const dolfinx::mesh::Mesh> mesh = _V->mesh();
  const std::size_t gdim = mesh->geometry().dim(); // geometrical dimension

  // Extract function space data (assuming same test and trial space)
  std::shared_ptr<const dolfinx::fem::DofMap> dofmap = _V->dofmap();
  const std::size_t ndofs_cell = dofmap->cell_dofs(0).size();
  const std::size_t bs = dofmap->bs();

  // NOTE: Assuming same number of quadrature points on each cell
  dolfinx_contact::error::check_cell_type(mesh->topology().cell_type());

  const std::size_t num_q_points
      = _quadrature_rule->offset()[1] - _quadrature_rule->offset()[0];
  const std::size_t max_links
      = *std::max_element(_max_links.begin(), _max_links.end());

  if (meshtie)
  {

    // Coefficient offsets
    // Expecting coefficients in following order:
    // mu, lmbda, h,test_fn, grad(test_fn), u, u_opposite,
    // grad(u_opposite)
    std::vector<std::size_t> cstrides
        = {1,
           1,
           1,
           num_q_points * ndofs_cell * bs * max_links,
           num_q_points * ndofs_cell * bs * max_links,
           ndofs_cell * bs,
           num_q_points * bs,
           num_q_points * gdim * bs};

    // create offsets
    std::vector<int32_t> offsets(9);
    offsets[0] = 0;
    std::partial_sum(cstrides.cbegin(), cstrides.cend(),
                     std::next(offsets.begin()));
    return offsets[8];
  }
  else
    return 3 + num_q_points * (2 * gdim + ndofs_cell * bs * max_links + bs)
           + ndofs_cell * bs;
}

Mat dolfinx_contact::Contact::create_petsc_matrix(
    const dolfinx::fem::Form<PetscScalar>& a, const std::string& type)
{

  // Build standard sparsity pattern
  dolfinx::la::SparsityPattern pattern
      = dolfinx::fem::create_sparsity_pattern(a);

  std::shared_ptr<const dolfinx::fem::DofMap> dofmap
      = a.function_spaces().at(0)->dofmap();

  // Temporary array to hold dofs for sparsity pattern
  std::vector<std::int32_t> linked_dofs;

  // Loop over each contact interface, and create sparsity pattern for the
  // dofs on the opposite surface
  for (std::size_t k = 0; k < _contact_pairs.size(); ++k)
  {
    const std::array<int, 2>& contact_pair = _contact_pairs[k];
    std::shared_ptr<const dolfinx::graph::AdjacencyList<int>> facet_map
        = _submeshes[contact_pair[1]].facet_map();
    const std::vector<std::int32_t>& parent_cells
        = _submeshes[contact_pair[1]].parent_cells();
    for (int i = 0; i < (int)_cell_facet_pairs[contact_pair[0]].size(); i += 2)
    {
      std::int32_t cell = _cell_facet_pairs[contact_pair[0]][i];
      std::span<const int> cell_dofs = dofmap->cell_dofs(cell);

      linked_dofs.clear();
      for (auto link : _facet_maps[k]->links(i / 2))
      {
        if (link < 0)
          continue;
        const int linked_sub_cell = facet_map->links(link).front();
        const std::int32_t linked_cell = parent_cells[linked_sub_cell];
        std::span<const int> linked_cell_dofs = dofmap->cell_dofs(linked_cell);
        for (auto dof : linked_cell_dofs)
          linked_dofs.push_back(dof);
      }

      // Remove duplicates
      dolfinx::radix_sort(std::span<std::int32_t>(linked_dofs));
      linked_dofs.erase(std::unique(linked_dofs.begin(), linked_dofs.end()),
                        linked_dofs.end());

      pattern.insert(cell_dofs, linked_dofs);
      pattern.insert(linked_dofs, cell_dofs);
    }
  }
  // Finalise communication
  pattern.assemble();

  return dolfinx::la::petsc::create_matrix(a.mesh()->comm(), pattern, type);
}
//------------------------------------------------------------------------------------------------
void dolfinx_contact::Contact::create_distance_map(int pair)
{
  // Get quadrature mesh info
  int puppet_mt = _contact_pairs[pair][0];
  const std::vector<std::int32_t>& puppet_facets = _cell_facet_pairs[puppet_mt];
  std::shared_ptr<const dolfinx::mesh::Mesh> puppet_mesh
      = _submeshes[puppet_mt].mesh();
  std::vector<std::int32_t> quadrature_facets(puppet_facets.size());
  {
    const int tdim = puppet_mesh->topology().dim();
    std::shared_ptr<const dolfinx::graph::AdjacencyList<int>> c_to_f
        = puppet_mesh->topology().connectivity(tdim, tdim - 1);
    assert(c_to_f);
    std::shared_ptr<const dolfinx::graph::AdjacencyList<int>> cell_map
        = _submeshes[puppet_mt].cell_map();

    for (std::size_t i = 0; i < puppet_facets.size(); i += 2)
    {
      auto sub_cells = cell_map->links(puppet_facets[i]);
      assert(!sub_cells.empty());
      quadrature_facets[i] = sub_cells.front();
      quadrature_facets[i + 1] = puppet_facets[i + 1];
    }
  }
  int candidate_mt = _contact_pairs[pair][1];
  const std::vector<std::int32_t>& candidate_facets
      = _cell_facet_pairs[candidate_mt];
  std::vector<std::int32_t> submesh_facets(candidate_facets.size());
  std::shared_ptr<const dolfinx::mesh::Mesh> candidate_mesh
      = _submeshes[candidate_mt].mesh();
  {
    const int tdim = candidate_mesh->topology().dim();
    std::shared_ptr<const dolfinx::graph::AdjacencyList<int>> c_to_f
        = candidate_mesh->topology().connectivity(tdim, tdim - 1);
    assert(c_to_f);
    std::shared_ptr<const dolfinx::graph::AdjacencyList<int>> cell_map
        = _submeshes[candidate_mt].cell_map();

    for (std::size_t i = 0; i < candidate_facets.size(); i += 2)
    {
      auto submesh_cell = cell_map->links(candidate_facets[i]);
      assert(!submesh_cell.empty());
      submesh_facets[i] = submesh_cell.front();
      submesh_facets[i + 1] = candidate_facets[i + 1];
    }
  }

  // Compute facet map
  auto [adj, reference_x] = dolfinx_contact::compute_distance_map(
      *puppet_mesh, quadrature_facets, *candidate_mesh, submesh_facets,
      *_quadrature_rule, _mode);
  std::cout << reference_x << "\n";
  _facet_maps[pair]
      = std::make_shared<dolfinx::graph::AdjacencyList<std::int32_t>>(adj);
  // NOTE: More data that should be updated inside this code
  const dolfinx::fem::CoordinateElement& cmap
      = candidate_mesh->geometry().cmap();
  _phi_ref_facets = tabulate(cmap, _quadrature_rule);

  // NOTE: This function should be moved somwhere else, or return the actual
  // points such that we compuld send them in to compute_distance_map.
  // Compute quadrature points on physical facet _qp_phys_"origin_meshtag"
  create_q_phys(puppet_mt);
  // Update maximum number of connected cells
  max_links(pair);
}
//------------------------------------------------------------------------------------------------
std::pair<std::vector<PetscScalar>, int>
dolfinx_contact::Contact::pack_ny(int pair,
                                  const std::span<const PetscScalar> gap)
{
  const std::array<int, 2>& contact_pair = _contact_pairs[pair];
  // Get information from candidate mesh

  // Get mesh and submesh
  const dolfinx_contact::SubMesh& submesh = _submeshes[contact_pair[1]];
  std::shared_ptr<const dolfinx::mesh::Mesh> candidate_mesh
      = submesh.mesh(); // mesh

  // Geometrical info
  const dolfinx::mesh::Geometry& geometry = candidate_mesh->geometry();
  const int gdim = geometry.dim(); // geometrical dimension
  const dolfinx::fem::CoordinateElement& cmap = geometry.cmap();
  const dolfinx::graph::AdjacencyList<int>& x_dofmap = geometry.dofmap();
  std::span<const double> mesh_geometry = geometry.x();

  // Topological info
  const int tdim = candidate_mesh->topology().dim();
  basix::cell::type cell_type = dolfinx::mesh::cell_type_to_basix_type(
      candidate_mesh->topology().cell_type());

  // Get facet normals on reference cell
  auto [_facet_normals, n_shape]
      = basix::cell::facet_outward_normals(cell_type);
  xt::xtensor<double, 2> reference_normals(n_shape);
  std::copy(_facet_normals.cbegin(), _facet_normals.cend(),
            reference_normals.begin());

  // Select which side of the contact interface to loop from and get the
  // correct map
  std::shared_ptr<const dolfinx::graph::AdjacencyList<int>> facet_map
      = submesh.facet_map();
  std::shared_ptr<const dolfinx::graph::AdjacencyList<int>> map
      = _facet_maps[pair];
  const std::vector<xt::xtensor<double, 2>>& qp_phys
      = _qp_phys[contact_pair[0]];

  const std::size_t num_facets = _cell_facet_pairs[contact_pair[0]].size() / 2;
  const std::size_t num_q_points
      = _quadrature_rule->offset()[1] - _quadrature_rule->offset()[0];

  // Needed for pull_back in get_facet_normals
  xt::xtensor<double, 2> J
      = xt::zeros<double>({std::size_t(gdim), std::size_t(tdim)});
  xt::xtensor<double, 2> K
      = xt::zeros<double>({std::size_t(tdim), std::size_t(gdim)});

  const std::size_t num_dofs_g = cmap.dim();
  xt::xtensor<double, 2> coordinate_dofs
      = xt::zeros<double>({num_dofs_g, std::size_t(gdim)});
  std::array<double, 3> normal = {0, 0, 0};
  std::array<double, 3> point = {0, 0, 0}; // To store Pi(x)

  // Loop over quadrature points
  const int cstride = (int)num_q_points * gdim;
  std::vector<PetscScalar> normals(num_facets * num_q_points * gdim, 0.0);

  for (std::size_t i = 0; i < num_facets; ++i)
  {
    const xt::xtensor<double, 2>& qp_i = qp_phys[i];
    const std::span<const int> links = map->links((int)i);
    assert(links.size() == num_q_points);
    for (std::size_t q = 0; q < num_q_points; ++q)
    {
      // Skip computation if quadrature point does not have a matching facet on
      // the other side
      if (links[q] < 0)
        continue;

      // Extract linked cell and facet at quadrature point q
      const std::span<const int> linked_pair = facet_map->links(links[q]);
      std::int32_t linked_cell = linked_pair.front();
      // Compute Pi(x) from x, and gap = Pi(x) - x
      auto qp_iq = xt::row(qp_i, q);
      for (int k = 0; k < gdim; ++k)
        point[k] = qp_iq[k] + gap[i * gdim * num_q_points + q * gdim + k];

      // Extract local dofs
      const std::span<const int> x_dofs = x_dofmap.links(linked_cell);
      assert(num_dofs_g == (std::size_t)x_dofmap.num_links(linked_cell));

      for (std::size_t j = 0; j < x_dofs.size(); ++j)
      {
        std::copy_n(std::next(mesh_geometry.begin(), 3 * x_dofs[j]), gdim,
                    std::next(coordinate_dofs.begin(), j * gdim));
      }

      // Compute outward unit normal in point = Pi(x)
      // Note: in the affine case potential gains can be made
      //       if the cells are sorted like in pack_test_functions
      assert(linked_cell >= 0);
      normal = dolfinx_contact::push_forward_facet_normal(
          J, K, point, coordinate_dofs, linked_pair[1], cmap,
          reference_normals);
      // Copy normal into c
      std::copy_n(normal.begin(), gdim,
                  std::next(normals.begin(), i * cstride + q * gdim));
    }
  }
  return {std::move(normals), cstride};
}
//------------------------------------------------------------------------------------------------
void dolfinx_contact::Contact::assemble_matrix(
    mat_set_fn& mat_set,
    [[maybe_unused]] const std::vector<
        std::shared_ptr<const dolfinx::fem::DirichletBC<PetscScalar>>>& bcs,
    int pair, const dolfinx_contact::kernel_fn<PetscScalar>& kernel,
    const std::span<const PetscScalar> coeffs, int cstride,
    const std::span<const PetscScalar>& constants)
{
  std::shared_ptr<const dolfinx::mesh::Mesh> mesh = _V->mesh();
  assert(mesh);

  // Extract geometry data
  const dolfinx::mesh::Geometry& geometry = mesh->geometry();
  const int gdim = geometry.dim();
  const dolfinx::graph::AdjacencyList<std::int32_t>& x_dofmap
      = geometry.dofmap();
  std::span<const double> x_g = geometry.x();
  const dolfinx::fem::CoordinateElement& cmap = geometry.cmap();
  const std::size_t num_dofs_g = cmap.dim();

  if (_V->element()->needs_dof_transformations())
  {
    throw std::invalid_argument(
        "Function-space requiring dof-transformations is not supported.");
  }

  // Extract function space data (assuming same test and trial space)
  std::shared_ptr<const dolfinx::fem::DofMap> dofmap = _V->dofmap();
  const std::size_t ndofs_cell = dofmap->cell_dofs(0).size();
  const int bs = dofmap->bs();
  const std::size_t max_links
      = *std::max_element(_max_links.begin(), _max_links.end());
  if (max_links == 0)
  {
    LOG(WARNING)
        << "No links between interfaces, compute_linked_cell will be skipped";
  }

  const std::array<int, 2>& contact_pair = _contact_pairs[pair];
  const std::vector<std::int32_t>& active_facets
      = _cell_facet_pairs[contact_pair[0]];
  std::shared_ptr<const dolfinx::graph::AdjacencyList<int>> map
      = _facet_maps[pair];
  std::shared_ptr<const dolfinx::graph::AdjacencyList<int>> facet_map
      = _submeshes[contact_pair[1]].facet_map();
  const std::vector<std::int32_t>& parent_cells
      = _submeshes[_contact_pairs[pair][1]].parent_cells();
  // Data structures used in assembly
  std::vector<double> coordinate_dofs(3 * num_dofs_g);
  std::vector<std::vector<PetscScalar>> Aes(
      3 * max_links + 1,
      std::vector<PetscScalar>(bs * ndofs_cell * bs * ndofs_cell));
  std::vector<std::int32_t> linked_cells;
  for (std::size_t i = 0; i < active_facets.size(); i += 2)
  {
    // Get cell coordinates/geometry
    assert(active_facets[i] < x_dofmap.num_nodes());
    const std::span<const int> x_dofs = x_dofmap.links(active_facets[i]);
    for (std::size_t j = 0; j < x_dofs.size(); ++j)
    {
      std::copy_n(std::next(x_g.begin(), 3 * x_dofs[j]), gdim,
                  std::next(coordinate_dofs.begin(), j * 3));
    }
    auto connected_facets = map->links((int)i / 2);
    // Compute what quadrature points to integrate over (which ones has
    // corresponding facets on other surface)
    std::vector<std::int32_t> q_indices;
    q_indices.reserve(connected_facets.size());
    // NOTE: Should probably be pre-computed
    for (std::size_t j = 0; j < connected_facets.size(); ++j)
      if (connected_facets[j] > 0)
        q_indices.push_back(j);

    if (max_links > 0)
    {
      // Compute the unique set of cells linked to the current facet
      compute_linked_cells(linked_cells, connected_facets, facet_map,
                           parent_cells);
    }
    // Fill initial local element matrices with zeros prior to assembly
    const std::size_t num_linked_cells = linked_cells.size();
    std::fill(Aes[0].begin(), Aes[0].end(), 0);
    for (std::size_t j = 0; j < num_linked_cells; j++)
    {
      std::fill(Aes[3 * j + 1].begin(), Aes[3 * j + 1].end(), 0);
      std::fill(Aes[3 * j + 2].begin(), Aes[3 * j + 2].end(), 0);
      std::fill(Aes[3 * j + 3].begin(), Aes[3 * j + 3].end(), 0);
    }

<<<<<<< HEAD
    kernel(Aes, coeffs.data() + i / 2 * cstride, constants.data(),
           coordinate_dofs.data(), active_facets[i + 1], num_linked_cells,
           q_indices);
=======
    kernel(Aes, std::span(coeffs.data() + i / 2 * cstride, cstride),
           constants.data(), coordinate_dofs.data(), active_facets[i + 1],
           num_linked_cells);
>>>>>>> 75087616

    // FIXME: We would have to handle possible Dirichlet conditions here, if we
    // think that we can have a case with contact and Dirichlet
    auto dmap_cell = dofmap->cell_dofs(active_facets[i]);
    mat_set(dmap_cell, dmap_cell, Aes[0]);

    for (std::size_t j = 0; j < num_linked_cells; j++)
    {
      if (linked_cells[j] < 0)
        continue;
      auto dmap_linked = dofmap->cell_dofs(linked_cells[j]);
      assert(!dmap_linked.empty());
      mat_set(dmap_cell, dmap_linked, Aes[3 * j + 1]);
      mat_set(dmap_linked, dmap_cell, Aes[3 * j + 2]);
      mat_set(dmap_linked, dmap_linked, Aes[3 * j + 3]);
    }
  }
}
//------------------------------------------------------------------------------------------------

void dolfinx_contact::Contact::assemble_vector(
    std::span<PetscScalar> b, int pair,
    const dolfinx_contact::kernel_fn<PetscScalar>& kernel,
    const std::span<const PetscScalar>& coeffs, int cstride,
    const std::span<const PetscScalar>& constants)
{
  /// Check that we support the function space
  if (_V->element()->needs_dof_transformations())
  {
    throw std::invalid_argument(
        "Function-space requiring dof-transformations is not supported.");
  }

  // Extract mesh
  std::shared_ptr<const dolfinx::mesh::Mesh> mesh = _V->mesh();
  assert(mesh);
  const dolfinx::mesh::Geometry& geometry = mesh->geometry();
  const int gdim = geometry.dim(); // geometrical dimension

  // Prepare cell geometry
  const dolfinx::graph::AdjacencyList<std::int32_t>& x_dofmap
      = geometry.dofmap();
  std::span<const double> x_g = geometry.x();

  const dolfinx::fem::CoordinateElement& cmap = geometry.cmap();
  const std::size_t num_dofs_g = cmap.dim();

  // Extract function space data (assuming same test and trial space)
  std::shared_ptr<const dolfinx::fem::DofMap> dofmap = _V->dofmap();
  const std::size_t ndofs_cell = dofmap->cell_dofs(0).size();
  const int bs = dofmap->bs();

  // Select which side of the contact interface to loop from and get the
  // correct map
  const std::array<int, 2>& contact_pair = _contact_pairs[pair];
  const std::vector<std::int32_t>& active_facets
      = _cell_facet_pairs[contact_pair[0]];
  const dolfinx_contact::SubMesh& submesh = _submeshes[contact_pair[1]];
  std::shared_ptr<const dolfinx::graph::AdjacencyList<int>> map
      = _facet_maps[pair];
  std::shared_ptr<const dolfinx::graph::AdjacencyList<int>> facet_map
      = submesh.facet_map();
  std::vector<std::int32_t> parent_cells = submesh.parent_cells();
  const std::size_t max_links
      = *std::max_element(_max_links.begin(), _max_links.end());
  if (max_links == 0)
  {
    LOG(WARNING)
        << "No links between interfaces, compute_linked_cell will be skipped";
  }
  // Data structures used in assembly
  std::vector<double> coordinate_dofs(3 * num_dofs_g);
  std::vector<std::vector<PetscScalar>> bes(
      max_links + 1, std::vector<PetscScalar>(bs * ndofs_cell));

  // Tempoary array to hold cell links
  std::vector<std::int32_t> linked_cells;
  for (std::size_t i = 0; i < active_facets.size(); i += 2)
  {

    // Get cell coordinates/geometry
    const std::span<const int> x_dofs = x_dofmap.links(active_facets[i]);
    for (std::size_t j = 0; j < x_dofs.size(); ++j)
    {
      std::copy_n(std::next(x_g.begin(), 3 * x_dofs[j]), gdim,
                  std::next(coordinate_dofs.begin(), j * 3));
    }

    auto connected_facets = map->links((int)i / 2);
    // Compute what quadrature points to integrate over (which ones has
    // corresponding facets on other surface)
    std::vector<std::int32_t> q_indices;
    q_indices.reserve(connected_facets.size());
    // NOTE: Should probably be pre-computed
    for (std::size_t j = 0; j < connected_facets.size(); ++j)
      if (connected_facets[j] > 0)
        q_indices.push_back(j);

    // Compute the unique set of cells linked to the current facet
    if (max_links > 0)
    {
      compute_linked_cells(linked_cells, connected_facets, facet_map,
                           parent_cells);
    }

    // Using integer loop here to reduce number of zeroed vectors
    const std::size_t num_linked_cells = linked_cells.size();
    std::fill(bes[0].begin(), bes[0].end(), 0);
    for (std::size_t j = 0; j < num_linked_cells; j++)
      std::fill(bes[j + 1].begin(), bes[j + 1].end(), 0);

<<<<<<< HEAD
    kernel(bes, coeffs.data() + i / 2 * cstride, constants.data(),
           coordinate_dofs.data(), active_facets[i + 1], num_linked_cells,
           q_indices);
=======
    kernel(bes, std::span(coeffs.data() + i / 2 * cstride, cstride),
           constants.data(), coordinate_dofs.data(), active_facets[i + 1],
           num_linked_cells);
>>>>>>> 75087616

    // Add element vector to global vector
    const std::span<const int> dofs_cell = dofmap->cell_dofs(active_facets[i]);
    for (std::size_t j = 0; j < ndofs_cell; ++j)
      for (int k = 0; k < bs; ++k)
        b[bs * dofs_cell[j] + k] += bes[0][bs * j + k];
    for (std::size_t l = 0; l < num_linked_cells; ++l)
    {
      const std::span<const int> dofs_linked
          = dofmap->cell_dofs(linked_cells[l]);
      for (std::size_t j = 0; j < ndofs_cell; ++j)
        for (int k = 0; k < bs; ++k)
          b[bs * dofs_linked[j] + k] += bes[l + 1][bs * j + k];
    }
  }
}
//-----------------------------------------------------------------------------------------------
std::pair<std::vector<PetscScalar>, int>
dolfinx_contact::Contact::pack_grad_test_functions(
    int pair, const std::span<const PetscScalar>& gap,
    const std::span<const PetscScalar>& u_packed)
{
  auto [puppet_mt, candidate_mt] = _contact_pairs[pair];
  // Mesh info
  const dolfinx_contact::SubMesh& submesh = _submeshes[candidate_mt];
  std::shared_ptr<const dolfinx::mesh::Mesh> mesh = _V->mesh(); // mesh
  assert(mesh);
  const std::size_t gdim = mesh->geometry().dim(); // geometrical dimension
  std::vector<std::int32_t> parent_cells = submesh.parent_cells();
  std::shared_ptr<const fem::FiniteElement> element = _V->element();
  assert(element);
  const int bs_element = element->block_size();
  const std::size_t ndofs
      = (std::size_t)element->space_dimension() / bs_element;

  // Select which side of the contact interface to loop from and get the
  // correct map
  std::shared_ptr<const dolfinx::graph::AdjacencyList<int>> map
      = _facet_maps[pair];
  const std::vector<xt::xtensor<double, 2>>& qp_phys = _qp_phys[puppet_mt];
  const std::vector<std::int32_t>& puppet_facets = _cell_facet_pairs[puppet_mt];
  std::shared_ptr<const dolfinx::graph::AdjacencyList<int>> facet_map
      = submesh.facet_map();
  const std::size_t max_links
      = *std::max_element(_max_links.begin(), _max_links.end());
  const std::size_t num_facets = puppet_facets.size() / 2;
  const std::size_t num_q_points
      = _quadrature_rule->offset()[1] - _quadrature_rule->offset()[0];

  xt::xtensor<double, 2> q_points
      = xt::zeros<double>({std::size_t(num_q_points), std::size_t(gdim)});

  std::vector<std::int32_t> perm(num_q_points);
  std::vector<std::int32_t> linked_cells(num_q_points);

  // Create output vector
  std::vector<PetscScalar> c(
      num_facets * num_q_points * max_links * ndofs * gdim, 0.0);
  const auto cstride = int(num_q_points * max_links * ndofs * gdim);

  // temporary data structure used inside loop
  std::vector<std::int32_t> cells(max_links, -1);
  // Loop over all facets
  for (std::size_t i = 0; i < num_facets; i++)
  {
    const std::span<const int> links = map->links((int)i);
    assert(links.size() == num_q_points);

    // Compute Pi(x) form points x and gap funtion Pi(x) - x
    for (std::size_t j = 0; j < num_q_points; j++)
    {
      if (links[j] < 0)
        continue;
      const std::span<const int> linked_pair = facet_map->links(links[j]);
      linked_cells[j] = linked_pair.front();
      const std::size_t row = i * num_q_points;
      for (std::size_t k = 0; k < gdim; k++)
        q_points(j, k) = qp_phys[i](j, k) + gap[row * gdim + j * gdim + k]
                         - u_packed[row * gdim + j * gdim + k];
    }
    // Sort linked cells
    assert(linked_cells.size() == num_q_points);
    const auto [unique_cells, offsets] = dolfinx_contact::sort_cells(
        std::span(linked_cells.data(), linked_cells.size()),
        std::span(perm.data(), perm.size()));

    // Loop over sorted array of unique cells
    for (std::size_t j = 0; j < unique_cells.size(); ++j)
    {

      std::int32_t linked_cell = parent_cells[unique_cells[j]];
      // Extract indices of all occurances of cell in the unsorted cell
      // array
      auto indices
          = std::span(perm.data() + offsets[j], offsets[j + 1] - offsets[j]);

      // Extract all physical points Pi(x) on a facet of linked_cell
      auto qp = xt::view(q_points, xt::keep(indices), xt::all());
      // Compute values of basis functions for all y = Pi(x) in qp
      std::array<std::size_t, 4> b_shape
          = evaluate_basis_shape(*_V, indices.size(), 1);
      if (b_shape[3] != 1)
        throw std::invalid_argument(
            "pack_grad_test_functions assumes values size 1");
      xt::xtensor<double, 4> basis_values(b_shape);
      std::fill(basis_values.begin(), basis_values.end(), 0);
      cells.resize(indices.size());
      std::fill(cells.begin(), cells.end(), linked_cell);
      evaluate_basis_functions(*_V, qp, cells, basis_values, 1);
      // Insert basis function values into c
      for (std::size_t k = 0; k < ndofs; k++)
        for (std::size_t q = 0; q < indices.size(); ++q)
          for (std::size_t l = 0; l < gdim; l++)
          {
            c[i * cstride + j * ndofs * gdim * num_q_points
              + k * gdim * num_q_points + indices[q] * gdim + l]
                = basis_values(l + 1, q, k, 0);
          }
    }
  }

  return {std::move(c), cstride};
}
//-----------------------------------------------------------------------------------------------
std::pair<std::vector<PetscScalar>, int>
dolfinx_contact::Contact::pack_grad_u_contact(
    int pair, std::shared_ptr<dolfinx::fem::Function<PetscScalar>> u,
    const std::span<const PetscScalar> gap,
    const std::span<const PetscScalar> u_packed)
{
  const int puppet_mt = _contact_pairs[pair][0];
  const int candidate_mt = _contact_pairs[pair][1];

  // Mesh info
  const dolfinx_contact::SubMesh& submesh = _submeshes[candidate_mt];
  std::shared_ptr<const dolfinx::mesh::Mesh> mesh = _V->mesh();
  const std::size_t gdim = mesh->geometry().dim(); // geometrical dimension
  std::vector<std::int32_t> parent_cells = submesh.parent_cells();
  const std::size_t bs_element = _V->element()->block_size();
  std::shared_ptr<const dolfinx::fem::DofMap> dofmap = _V->dofmap();
  assert(dofmap);
  const int bs_dof = dofmap->bs();
  // Select which side of the contact interface to loop from and get the
  // correct map
  std::shared_ptr<const dolfinx::graph::AdjacencyList<int>> map
      = _facet_maps[pair];
  const std::vector<xt::xtensor<double, 2>>& qp_phys = _qp_phys[puppet_mt];
  std::shared_ptr<const dolfinx::graph::AdjacencyList<int>> facet_map
      = submesh.facet_map();
  const std::size_t num_facets = _cell_facet_pairs[puppet_mt].size() / 2;
  const std::size_t num_q_points
      = _quadrature_rule->offset()[1] - _quadrature_rule->offset()[0];
  // NOTE: Assuming same number of quadrature points on each cell
  dolfinx_contact::error::check_cell_type(mesh->topology().cell_type());
  xt::xtensor<double, 2> points
      = xt::zeros<double>({num_facets * num_q_points, gdim});
  std::vector<std::int32_t> cells(num_facets * num_q_points, -1);
  for (std::size_t i = 0; i < num_facets; ++i)
  {
    const std::span<const int> links = map->links((int)i);
    assert(links.size() == num_q_points);
    for (std::size_t q = 0; q < num_q_points; ++q)
    {
      if (links[q] < 0)
        continue;
      const std::size_t row = i * num_q_points;
      const std::span<const int> linked_pair = facet_map->links(links[q]);
      cells[row + q] = parent_cells[linked_pair.front()];
      for (std::size_t j = 0; j < gdim; ++j)
      {
        points(row + q, j) = qp_phys[i](q, j) + gap[row * gdim + q * gdim + j]
                             - u_packed[row * gdim + q * gdim + j];
      }
    }
  }
  std::array<std::size_t, 4> b_shape
      = evaluate_basis_shape(*_V, num_facets * num_q_points, 1);
  xt::xtensor<double, 4> basis_values(b_shape);
  std::fill(basis_values.begin(), basis_values.end(), 0);
  evaluate_basis_functions(*u->function_space(), points, cells, basis_values,
                           1);

  const std::span<const PetscScalar>& u_coeffs = u->x()->array();
  // Output vector
  const auto cstride = int(num_q_points * bs_element * gdim);
  std::vector<PetscScalar> c(num_facets * cstride, 0.0);

  // Create work vector for expansion coefficients

  const std::size_t num_basis_functions = basis_values.shape(2);
  const std::size_t value_size = basis_values.shape(3);
  std::vector<PetscScalar> coefficients(num_basis_functions * bs_element);
  for (std::size_t i = 0; i < num_facets; ++i)
  {
    for (std::size_t q = 0; q < num_q_points; ++q)
    {
      if (cells[i * num_q_points + q] < 0)
        continue;
      // Get degrees of freedom for current cell
      std::span<const std::int32_t> dofs
          = dofmap->cell_dofs(cells[i * num_q_points + q]);
      for (std::size_t j = 0; j < dofs.size(); ++j)
        for (int k = 0; k < bs_dof; ++k)
          coefficients[bs_dof * j + k] = u_coeffs[bs_dof * dofs[j] + k];

      // Compute expansion
      for (std::size_t k = 0; k < bs_element; ++k)
      {
        for (std::size_t j = 0; j < gdim; ++j)
        {
          for (std::size_t l = 0; l < num_basis_functions; ++l)
          {
            for (std::size_t m = 0; m < value_size; ++m)
            {
              c[cstride * i + q * bs_element * gdim + k * gdim + j]
                  += coefficients[bs_element * l + k]
                     * basis_values(j + 1, num_q_points * i + q, l, m);
            }
          }
        }
      }
    }
  }
  return {std::move(c), cstride};
}
//-----------------------------------------------------------------------------------------------
void dolfinx_contact::Contact::update_submesh_geometry(
    dolfinx::fem::Function<PetscScalar>& u) const
{

  for (auto submesh : _submeshes)
    submesh.update_geometry(u);
}<|MERGE_RESOLUTION|>--- conflicted
+++ resolved
@@ -8,8 +8,6 @@
 #include "error_handling.h"
 #include "utils.h"
 #include <dolfinx/common/log.h>
-
-using namespace dolfinx_contact;
 
 namespace
 {
@@ -468,15 +466,9 @@
       std::fill(Aes[3 * j + 3].begin(), Aes[3 * j + 3].end(), 0);
     }
 
-<<<<<<< HEAD
-    kernel(Aes, coeffs.data() + i / 2 * cstride, constants.data(),
-           coordinate_dofs.data(), active_facets[i + 1], num_linked_cells,
-           q_indices);
-=======
     kernel(Aes, std::span(coeffs.data() + i / 2 * cstride, cstride),
            constants.data(), coordinate_dofs.data(), active_facets[i + 1],
-           num_linked_cells);
->>>>>>> 75087616
+           num_linked_cells, q_indices);
 
     // FIXME: We would have to handle possible Dirichlet conditions here, if we
     // think that we can have a case with contact and Dirichlet
@@ -588,15 +580,9 @@
     for (std::size_t j = 0; j < num_linked_cells; j++)
       std::fill(bes[j + 1].begin(), bes[j + 1].end(), 0);
 
-<<<<<<< HEAD
-    kernel(bes, coeffs.data() + i / 2 * cstride, constants.data(),
-           coordinate_dofs.data(), active_facets[i + 1], num_linked_cells,
-           q_indices);
-=======
     kernel(bes, std::span(coeffs.data() + i / 2 * cstride, cstride),
            constants.data(), coordinate_dofs.data(), active_facets[i + 1],
-           num_linked_cells);
->>>>>>> 75087616
+           num_linked_cells, q_indices);
 
     // Add element vector to global vector
     const std::span<const int> dofs_cell = dofmap->cell_dofs(active_facets[i]);
