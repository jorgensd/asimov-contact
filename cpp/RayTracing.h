--- conflicted
+++ resolved
@@ -47,48 +47,11 @@
                       AB_span<gdim - 1, gdim> tangents)
 {
 
-<<<<<<< HEAD
-/// Normalize a set of vectors by its length
-/// @tparam The number of vectors
-/// @tparam The length of the vectors
-template <std::size_t A, std::size_t B>
-void normalize(xt::xtensor_fixed<double, xt::xshape<A, B>>& vectors)
-{
-  for (std::size_t i = 0; i < A; ++i)
-  {
-    double norm = 0;
-    for (std::size_t j = 0; j < B; ++j)
-      norm += vectors(i, j) * vectors(i, j);
-    norm = std::sqrt(norm);
-    for (std::size_t j = 0; j < B; ++j)
-    {
-      vectors(i, j) = vectors(i, j) / norm;
-    }
-  }
-}
-
-/// Compute two normalized tangets of a normal vector
-///
-/// @param[in] n the normal
-/// @tparam gdim The dimension of the normal
-/// @returns The tangent(s)
-template <std::size_t gdim>
-xt::xtensor_fixed<double, xt::xshape<gdim - 1, gdim>>
-compute_tangents(const xt::xtensor_fixed<double, xt::xshape<gdim>>& n)
-{
-
-  // Compute local maximum and create iteration array
-  auto max_el = std::max_element(n.cbegin(), n.cend(),
-                                 [](double a, double b)
-                                 { return std::norm(a) < std::norm(b); });
-  auto max_pos = std::distance(n.cbegin(), max_el);
-=======
   // Compute local maximum and create iteration array
   auto max_el = std::max_element(n.begin(), n.end(),
                                  [](double a, double b)
                                  { return std::norm(a) < std::norm(b); });
   auto max_pos = std::distance(n.begin(), max_el);
->>>>>>> 8bb36476
   std::size_t c = 0;
   std::vector<std::size_t> indices(gdim - 1, 0);
   for (std::size_t i = 0; i < gdim; ++i)
@@ -96,37 +59,20 @@
       indices[c++] = i;
 
   /// Compute first tangent
-<<<<<<< HEAD
-  xt::xtensor_fixed<double, xt::xshape<gdim - 1, gdim>> tangents;
-  std::fill(tangents.begin(), std::next(tangents.begin(), gdim), 1);
-  tangents(0, max_pos) = 0;
-  for (std::size_t i = 0; i < gdim - 1; ++i)
-    tangents(0, max_pos) -= n(0, i) / n(0, max_pos);
-=======
   for (std::size_t i = 0; i < gdim; ++i)
     tangents(0, i) = 1;
   tangents(0, max_pos) = 0;
   for (std::size_t i = 0; i < gdim - 1; ++i)
     tangents(0, max_pos) -= n[i] / n[max_pos];
->>>>>>> 8bb36476
 
   /// Compute second tangent by cross product
   if constexpr (gdim == 3)
   {
-<<<<<<< HEAD
-    tangents(1, 0) = tangents(0, 1) * n(2) - tangents(0, 2) * n(1);
-    tangents(1, 1) = tangents(0, 2) * n(0) - tangents(0, 0) * n(2);
-    tangents(1, 2) = tangents(0, 0) * n(1) - tangents(0, 1) * n(0);
-  }
-  normalize<gdim - 1, gdim>(tangents);
-  return tangents;
-=======
     tangents(1, 0) = tangents(0, 1) * n[2] - tangents(0, 2) * n[1];
     tangents(1, 1) = tangents(0, 2) * n[0] - tangents(0, 0) * n[2];
     tangents(1, 2) = tangents(0, 0) * n[1] - tangents(0, 1) * n[0];
   }
   normalize<gdim - 1, gdim>(tangents);
->>>>>>> 8bb36476
 };
 
 /// Get function that parameterizes a facet of a given cell
@@ -257,32 +203,6 @@
   NewtonStorage()
   {
 
-<<<<<<< HEAD
-template <std::size_t tdim, std::size_t gdim>
-struct newton_storage
-{
-  xt::xtensor_fixed<double, xt::xshape<tdim, tdim - 1>>
-      dxi; // Jacobian of reference mapping
-  xt::xtensor<double, 2>
-      X_k; // Solution on reference domain (for Newton solver)
-  xt::xtensor<double, 2> x_k; // Solution in physical space (for Newton solver)
-  xt::xtensor_fixed<double, xt::xshape<tdim - 1>>
-      xi_k; // Reference parameters (for Newton solver)
-  xt::xtensor_fixed<double, xt::xshape<tdim - 1>>
-      dxi_k; // Gradient of reference parameters (for Newton Solver)
-  xt::xtensor_fixed<double, xt::xshape<gdim, tdim>> J; // Jacobian of the cell
-  xt::xtensor_fixed<double, xt::xshape<gdim, tdim - 1>>
-      dGk_tmp; // Temporary variable to invert Jacobian of Newton solver LHS
-  xt::xtensor_fixed<double, xt::xshape<gdim - 1, tdim - 1>>
-      dGk; // Newton solver LHS Jacobian
-  xt::xtensor_fixed<double, xt::xshape<tdim - 1, gdim - 1>>
-      dGk_inv; // Inverse of Newton solver LHS Jacobian
-  xt::xtensor_fixed<double, xt::xshape<gdim - 1>>
-      Gk; // Residual (RHS) of Newton solver
-  xt::xtensor_fixed<double, xt::xshape<gdim - 1, gdim>>
-      tangents;                                      // Tangents of ray
-  xt::xtensor_fixed<double, xt::xshape<gdim>> point; // Point of origin for ray
-=======
     std::array<std::size_t, 12> distribution = {tdim * (tdim - 1),
                                                 tdim,
                                                 gdim,
@@ -382,7 +302,6 @@
 private:
   std::vector<double> _work_array;
   std::array<std::size_t, 13> _offsets;
->>>>>>> 8bb36476
 };
 
 /// @brief Compute the solution to the ray tracing problem for a single cell
@@ -411,17 +330,6 @@
 /// @param[in] reference_map Function mapping from reference parameters (xi,
 /// eta) to the physical element
 /// @tparam tdim The topological dimension of the cell
-<<<<<<< HEAD
-template <std::size_t tdim, std::size_t gdim>
-int raytracing_cell(
-    newton_storage<tdim, gdim>& storage, xt::xtensor<double, 4>& basis_values,
-    xt::xtensor<double, 2>& dphi, int max_iter, double tol,
-    const dolfinx::fem::CoordinateElement& cmap,
-    dolfinx::mesh::CellType cell_type,
-    const xt::xtensor<double, 2>& coordinate_dofs,
-    const std::function<xt::xtensor_fixed<double, xt::xshape<1, tdim>>(
-        xt::xtensor_fixed<double, xt::xshape<tdim - 1>>)>& reference_map)
-=======
 /// @tparam gdim The geometrical dimension of the cell
 template <std::size_t tdim, std::size_t gdim>
 int raytracing_cell(
@@ -430,31 +338,11 @@
     dolfinx::mesh::CellType cell_type, std::span<const double> coordinate_dofs,
     const std::function<void(std::span<const double, tdim - 1>,
                              std::span<double, tdim>)>& reference_map)
->>>>>>> 8bb36476
 {
   if constexpr ((gdim != 2) and (gdim != 3))
     throw std::invalid_argument("The geometrical dimension has to be 2 or 3");
 
   int status = -1;
-<<<<<<< HEAD
-  if constexpr (gdim == 2)
-    storage.x_k = {{0, 0}};
-  else if (gdim == 3)
-    storage.x_k = {{0, 0, 0}};
-  else
-    throw std::invalid_argument("The geometrical dimension has to be 2 or 3");
-  if constexpr (tdim == 3)
-    storage.xi_k = {0.5, 0.25};
-  else if constexpr (tdim == 2)
-    storage.xi_k = {0.5};
-  else
-    throw std::invalid_argument("The topological dimension has to be 2 or 3");
-
-  for (int k = 0; k < max_iter; ++k)
-  {
-    // Evaluate reference coordinate at current iteration
-    storage.X_k = reference_map(storage.xi_k);
-=======
   auto x_k = storage.x_k();
   std::fill(x_k.begin(), x_k.end(), 0);
 
@@ -495,43 +383,11 @@
     // Evaluate reference coordinate at current iteration
     reference_map(xi_k, X_k);
 
->>>>>>> 8bb36476
     // Tabulate coordinate element basis function
     cmap.tabulate(1, X_k, {1, tdim}, basis_values);
 
     // Push forward reference coordinate
     dolfinx::fem::CoordinateElement::push_forward(
-<<<<<<< HEAD
-        storage.x_k, coordinate_dofs,
-        xt::view(basis_values, 0, xt::all(), xt::all(), 0));
-    dphi = xt::view(basis_values, xt::xrange((std::size_t)1, tdim + 1), 0,
-                    xt::all(), 0);
-
-    // Compute residual at current iteration
-    std::fill(storage.Gk.begin(), storage.Gk.end(), 0);
-    for (std::size_t i = 0; i < gdim; ++i)
-    {
-      for (std::size_t j = 0; j < gdim - 1; ++j)
-      {
-        storage.Gk[j]
-            += (storage.x_k(0, i) - storage.point[i]) * storage.tangents(j, i);
-      }
-    }
-
-    // Compute Jacobian
-    std::fill(storage.J.begin(), storage.J.end(), 0);
-    dolfinx::fem::CoordinateElement::compute_jacobian(dphi, coordinate_dofs,
-                                                      storage.J);
-    /// Compute dGk/dxi
-    std::fill(storage.dGk_tmp.begin(), storage.dGk_tmp.end(), 0);
-    dolfinx::math::dot(storage.J, storage.dxi, storage.dGk_tmp);
-
-    std::fill(storage.dGk.begin(), storage.dGk.end(), 0);
-    for (std::size_t i = 0; i < gdim - 1; ++i)
-      for (std::size_t j = 0; j < tdim - 1; ++j)
-        for (std::size_t l = 0; l < gdim; ++l)
-          storage.dGk(i, j) += storage.dGk_tmp(l, j) * storage.tangents(i, l);
-=======
         _xk, coords,
         stdex::submdspan(basis, 0, stdex::full_extent, stdex::full_extent, 0));
 
@@ -559,30 +415,18 @@
       for (std::size_t j = 0; j < tdim - 1; ++j)
         for (std::size_t l = 0; l < gdim; ++l)
           dGk(i, j) += dGk_tmp(l, j) * tangents(i, l);
->>>>>>> 8bb36476
 
     // Compute determinant of dGk/dxi to determine if invertible
     double det_dGk;
     if constexpr ((gdim != tdim) and (gdim == 3) and (tdim == 2))
     {
       // If non-square matrix compute det(A) = sqrt(det(A^T A))
-<<<<<<< HEAD
-      xt::xtensor_fixed<double, xt::xshape<1, 1>> ATA;
-      ATA(0, 0) = 0;
-      dolfinx::math::dot(xt::transpose(storage.dGk), storage.dGk, ATA);
-      det_dGk = std::sqrt(dolfinx::math::det(ATA));
-    }
-    else
-    {
-      det_dGk = dolfinx::math::det(storage.dGk);
-=======
       double ATA = dGk(0, 0) * dGk(0, 0) + dGk(1, 0) * dGk(1, 0);
       det_dGk = std::sqrt(ATA);
     }
     else
     {
       det_dGk = dolfinx::math::det(dGk);
->>>>>>> 8bb36476
     }
     // Terminate if dGk/dxi is not invertible
     if (std::abs(det_dGk) < tol)
@@ -594,30 +438,18 @@
     // Invert dGk/dxi
     if constexpr (gdim == tdim)
     {
-<<<<<<< HEAD
-      dolfinx::math::inv(storage.dGk, storage.dGk_inv);
+      dolfinx::math::inv(dGk, dGk_inv);
     }
     else
     {
-      dolfinx::math::pinv(storage.dGk, storage.dGk_inv);
-=======
-      dolfinx::math::inv(dGk, dGk_inv);
-    }
-    else
-    {
       dolfinx::math::pinv(dGk, dGk_inv);
->>>>>>> 8bb36476
     }
 
     // Compute dxi
     std::fill(dxi_k.begin(), dxi_k.end(), 0);
     for (std::size_t i = 0; i < tdim - 1; ++i)
       for (std::size_t j = 0; j < gdim - 1; ++j)
-<<<<<<< HEAD
-        storage.dxi_k[i] += storage.dGk_inv(i, j) * storage.Gk[j];
-=======
         dxi_k[i] += dGk_inv(i, j) * Gk[j];
->>>>>>> 8bb36476
 
     // Check for convergence
     double norm_dxi = 0;
@@ -691,15 +523,6 @@
 /// outside the element.
 /// @tparam tdim The topological dimension of the cell
 template <std::size_t tdim, std::size_t gdim>
-<<<<<<< HEAD
-std::tuple<int, std::int32_t, xt::xtensor_fixed<double, xt::xshape<gdim>>,
-           xt::xtensor_fixed<double, xt::xshape<tdim>>>
-compute_ray(const dolfinx::mesh::Mesh& mesh,
-            const xt::xtensor_fixed<double, xt::xshape<gdim>>& point,
-            const xt::xtensor_fixed<double, xt::xshape<gdim>>& normal,
-            const std::vector<std::pair<std::int32_t, int>>& cells,
-            const int max_iter = 25, const double tol = 1e-8)
-=======
 std::tuple<int, std::int32_t, std::array<double, gdim>,
            std::array<double, tdim>>
 compute_ray(const dolfinx::mesh::Mesh& mesh,
@@ -707,7 +530,6 @@
             std::span<const double, gdim> normal,
             std::span<const std::int32_t> cells, const int max_iter = 25,
             const double tol = 1e-8)
->>>>>>> 8bb36476
 {
   int status = -1;
   dolfinx::mesh::CellType cell_type = mesh.topology().cell_type();
@@ -720,16 +542,9 @@
   const dolfinx::mesh::Geometry& geometry = mesh.geometry();
   const dolfinx::graph::AdjacencyList<std::int32_t>& x_dofmap
       = geometry.dofmap();
-<<<<<<< HEAD
-  xtl::span<const double> x_g = geometry.x();
-  const std::size_t num_dofs_g = cmap.dim();
-  xt::xtensor<double, 2> coordinate_dofs({num_dofs_g, gdim});
-  xt::xtensor<double, 2> dphi({(std::size_t)tdim, num_dofs_g});
-=======
   std::span<const double> x_g = geometry.x();
   const std::size_t num_dofs_g = cmap.dim();
   std::vector<double> coordinate_dofs(num_dofs_g * gdim);
->>>>>>> 8bb36476
 
   // Temporary variables
   const std::array<std::size_t, 4> basis_shape = cmap.tabulate_shape(1, 1);
@@ -737,13 +552,6 @@
       basis_shape.cbegin(), basis_shape.cend(), 1, std::multiplies{}));
 
   std::size_t cell_idx = -1;
-<<<<<<< HEAD
-  newton_storage<tdim, gdim> allocated_memory;
-  allocated_memory.tangents = compute_tangents<gdim>(normal);
-  allocated_memory.point = point;
-
-  for (std::size_t c = 0; c < cells.size(); ++c)
-=======
   auto allocated_memory = NewtonStorage<tdim, gdim>();
   auto tangents = allocated_memory.tangents();
   impl::compute_tangents<gdim>(normal, tangents);
@@ -753,7 +561,6 @@
 
   std::array<double, tdim*(tdim - 1)> jac_param;
   for (std::size_t c = 0; c < cells.size(); c += 2)
->>>>>>> 8bb36476
   {
 
     // Get cell geometry
@@ -766,13 +573,6 @@
     }
 
     // Assign Jacobian of reference mapping
-<<<<<<< HEAD
-    allocated_memory.dxi
-        = get_parameterization_jacobian<tdim>(cell_type, facet_index);
-    // Get parameterization map
-    auto reference_map = get_parameterization<tdim>(cell_type, facet_index);
-    status = raytracing_cell<tdim, gdim>(allocated_memory, basis_values, dphi,
-=======
     impl::get_parameterization_jacobian<tdim>(cell_type, cells[c + 1],
                                               jac_param);
     for (std::size_t i = 0; i < tdim; ++i)
@@ -783,7 +583,6 @@
     auto reference_map
         = impl::get_parameterization<tdim>(cell_type, cells[c + 1]);
     status = raytracing_cell<tdim, gdim>(allocated_memory, basis_values,
->>>>>>> 8bb36476
                                          max_iter, tol, cmap, cell_type,
                                          coordinate_dofs, reference_map);
     if (status > 0)
@@ -795,12 +594,6 @@
   if (status < 0)
     LOG(WARNING) << "No ray through the facets have been found";
 
-<<<<<<< HEAD
-  std::tuple<int, std::int32_t, xt::xtensor_fixed<double, xt::xshape<gdim>>,
-             xt::xtensor_fixed<double, xt::xshape<tdim>>>
-      output = std::make_tuple(status, cell_idx, allocated_memory.x_k,
-                               allocated_memory.X_k);
-=======
   std::array<double, gdim> x;
   std::array<double, tdim> X;
   auto x_fin = allocated_memory.x_k();
@@ -810,7 +603,6 @@
   std::tuple<int, std::int32_t, std::array<double, gdim>,
              std::array<double, tdim>>
       output = std::make_tuple(status, cell_idx, x, X);
->>>>>>> 8bb36476
   return output;
 }
 
@@ -834,16 +626,9 @@
 /// the maximum number of iterations are reached, -2 if the facet is
 /// parallel with the tangent, -3 if the Newton solver finds a solution
 /// outside the element.
-<<<<<<< HEAD
-std::tuple<int, std::int32_t, xt::xtensor<double, 1>, xt::xtensor<double, 1>>
-raytracing(const dolfinx::mesh::Mesh& mesh, const xt::xtensor<double, 1>& point,
-           const xt::xtensor<double, 1>& normal,
-           const std::vector<std::pair<std::int32_t, int>>& cells,
-=======
 std::tuple<int, std::int32_t, std::vector<double>, std::vector<double>>
 raytracing(const dolfinx::mesh::Mesh& mesh, std::span<const double> point,
            std::span<const double> normal, std::span<const std::int32_t> cells,
->>>>>>> 8bb36476
            const int max_iter = 25, const double tol = 1e-8);
 
 } // namespace dolfinx_contact