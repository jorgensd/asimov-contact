--- conflicted
+++ resolved
@@ -281,16 +281,10 @@
   /// quadrature points to add contributions from
   kernel_fn<T> nitsche_rigid_jacobian
       = [kd, gdim, tdim, phi_coeffs, dphi_coeffs, num_coeffs, constant_normal](
-<<<<<<< HEAD
-            std::vector<std::vector<double>>& A, const T* c, const T* w,
-            const double* coordinate_dofs, const int facet_index,
+            std::vector<std::vector<double>>& A, std::span<const T> c,
+            const T* w, const double* coordinate_dofs, const int facet_index,
             [[maybe_unused]] const std::size_t num_links,
             [[maybe_unused]] const std::vector<std::int32_t>& q_indices)
-=======
-            std::vector<std::vector<double>>& A, std::span<const T> c,
-            const T* w, const double* coordinate_dofs, const int facet_index,
-            [[maybe_unused]] const std::size_t num_links)
->>>>>>> 75087616
   {
     // Retrieve some data from kd
     std::array<std::int32_t, 2> q_offset
