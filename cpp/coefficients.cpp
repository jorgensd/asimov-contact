// Copyright (C) 2021 Sarah Roggendorf and Jørgen S. Dokken
//
// This file is part of DOLFINx_CONTACT
//
// SPDX-License-Identifier:    MIT

#include "coefficients.h"
#include "geometric_quantities.h"
#include <basix/quadrature.h>
#include <dolfinx/mesh/cell_types.h>
#include <dolfinx_cuas/QuadratureRule.hpp>
#include <xtensor/xslice.hpp>
#include <xtl/xspan.hpp>
using namespace dolfinx_contact;

std::pair<std::vector<PetscScalar>, int>
dolfinx_contact::pack_coefficient_quadrature(
    std::shared_ptr<const dolfinx::fem::Function<PetscScalar>> coeff,
    const int q_degree,
    std::variant<tcb::span<const std::int32_t>,
                 tcb::span<const std::pair<std::int32_t, int>>>
        active_entities)
{
  // Get mesh
  std::shared_ptr<const dolfinx::mesh::Mesh> mesh
      = coeff->function_space()->mesh();
  assert(mesh);

  // Get topology data
  const dolfinx::mesh::Topology& topology = mesh->topology();
  const int tdim = topology.dim();
  const dolfinx::mesh::CellType cell_type = topology.cell_type();

  // Create quadrature rule
  int entity_dim;
  std::visit(
      [&entity_dim, tdim](auto& entities)
      {
        using U = std::decay_t<decltype(entities)>;
        if constexpr (std::is_same_v<U, tcb::span<const std::int32_t>>)
          entity_dim = tdim;
        else if constexpr (std::is_same_v<
                               U,
                               tcb::span<const std::pair<std::int32_t, int>>>)
        {
          entity_dim = tdim - 1;
        }
        else
        {
          throw std::runtime_error("Could not pack coefficients. Input entity "
                                   "type is not supported.");
        }
      },
      active_entities);
  dolfinx_cuas::QuadratureRule q_rule(cell_type, q_degree, entity_dim);

  // Get finite element
  const dolfinx::fem::FiniteElement* element
      = coeff->function_space()->element().get();

  // Get element information
  const std::size_t bs = element->block_size();
  const std::size_t num_basis_functions = element->space_dimension() / bs;
  const int reference_value_size = element->reference_value_size();
  const int vs = reference_value_size / bs;

  // Tabulate function at quadrature points (assuming no derivatives)
  const std::size_t num_entities
      = dolfinx::mesh::cell_num_entities(cell_type, entity_dim);
  // NOTE: Does not work for facet integrals on prisms
  auto q_points = q_rule.points_ref();
  auto q_weights = q_rule.weights_ref();
  const std::size_t num_q_points = q_weights[0].size();
  xt::xtensor<double, 4> reference_basis_values(
      {num_entities, num_q_points, num_basis_functions, (std::size_t)vs});

  // Temporary variable to fill in loop
  xt::xtensor<double, 4> coeff_basis(
      {1, num_q_points, num_basis_functions, (std::size_t)vs});
  for (std::size_t i = 0; i < num_entities; i++)
  {
    const xt::xarray<double>& q_ent = q_points[i];
    element->tabulate(coeff_basis, q_ent, 0);
    auto basis_ref
        = xt::view(reference_basis_values, i, xt::all(), xt::all(), xt::all());
    basis_ref = xt::view(coeff_basis, 0, xt::all(), xt::all(), xt::all());
  }

  std::function<std::pair<std::int32_t, int>(std::size_t)> get_cell_info;
  std::size_t num_active_entities;
  // TODO see if this can be simplified with templating
  std::visit(
      [&num_active_entities, &get_cell_info](auto& entities)
      {
        using U = std::decay_t<decltype(entities)>;
        if constexpr (std::is_same_v<U, tcb::span<const std::int32_t>>)
        {
          num_active_entities = entities.size();
          // Iterate over coefficients
          get_cell_info = [&entities](auto i)
          {
            std::pair<std::int32_t, int> pair(entities[i], 0);
            return pair;
          };
        }
        else if constexpr (std::is_same_v<
                               U,
                               tcb::span<const std::pair<std::int32_t, int>>>)
        {
          num_active_entities = entities.size();
          // Create lambda function fetching cell index from exterior facet
          // entity
          get_cell_info = [&entities](auto i) { return entities[i]; };
        }
        else
        {
          throw std::runtime_error("Could not pack coefficient. Input entity "
                                   "type is not supported.");
        }
      },
      active_entities);
  // Create output array
  const auto cstride = int(reference_value_size * num_q_points);
  std::vector<PetscScalar> coefficients(num_active_entities * cstride, 0.0);

  // Get the coeffs to pack
  const xtl::span<const double> data = coeff->x()->array();

  // Get dofmap info
  const dolfinx::fem::DofMap* dofmap = coeff->function_space()->dofmap().get();
  const std::size_t dofmap_bs = dofmap->bs();

  // Get dof transformations
  const bool needs_dof_transformations = element->needs_dof_transformations();
  xtl::span<const std::uint32_t> cell_info;
  if (needs_dof_transformations)
  {
    mesh->topology_mutable().create_entity_permutations();
    cell_info = topology.get_cell_permutation_info();
  }
  const std::function<void(const xtl::span<PetscScalar>&,
                           const xtl::span<const std::uint32_t>&, std::int32_t,
                           int)>
      transformation = element->get_dof_transformation_function<PetscScalar>();

  if (needs_dof_transformations)
  {
    // Prepare basis function data structures
    xt::xtensor<double, 3> basis_values(
        {num_q_points, num_basis_functions, (std::size_t)vs});
    xt::xtensor<double, 2> point_basis_values(
        {basis_values.shape(0), basis_values.shape(1)});

    // Get geometry data
    const dolfinx::mesh::Geometry& geometry = mesh->geometry();
    const int gdim = geometry.dim();
    const dolfinx::graph::AdjacencyList<std::int32_t>& x_dofmap
        = mesh->geometry().dofmap();
    const dolfinx::fem::CoordinateElement& cmap = geometry.cmap();
    const std::size_t num_dofs_g = cmap.dim();
    xtl::span<const double> x_g = geometry.x();

    // Prepare geometry data structures
    xt::xtensor<double, 2> X({num_q_points, (std::size_t)tdim});
    xt::xtensor<double, 3> J = xt::zeros<double>(
        {num_q_points, (std::size_t)gdim, (std::size_t)tdim});
    xt::xtensor<double, 3> K = xt::zeros<double>(
        {num_q_points, (std::size_t)tdim, (std::size_t)gdim});
    xt::xtensor<double, 1> detJ = xt::zeros<double>({num_q_points});
    xt::xtensor<double, 2> coordinate_dofs
        = xt::zeros<double>({num_dofs_g, (std::size_t)gdim});

    xt::xtensor<double, 5> dphi_c(
        {num_entities, (std::size_t)tdim, num_q_points, num_dofs_g / bs, 1});
    for (std::size_t i = 0; i < num_entities; i++)
    {
      const xt::xarray<double>& q_ent = q_points[i];
      xt::xtensor<double, 4> cmap_basis_functions = cmap.tabulate(1, q_ent);
      auto dphi_ci
          = xt::view(dphi_c, i, xt::all(), xt::all(), xt::all(), xt::all());
      dphi_ci = xt::view(cmap_basis_functions, xt::xrange(1, int(tdim) + 1),
                         xt::all(), xt::all(), xt::all());
    }

    // Get push forward function
    using u_t = xt::xview<decltype(basis_values)&, std::size_t,
                          xt::xall<std::size_t>, xt::xall<std::size_t>>;
    using U_t = xt::xview<decltype(point_basis_values)&, xt::xall<std::size_t>,
                          xt::xall<std::size_t>>;
    using J_t = xt::xview<decltype(J)&, std::size_t, xt::xall<std::size_t>,
                          xt::xall<std::size_t>>;
    using K_t = xt::xview<decltype(K)&, std::size_t, xt::xall<std::size_t>,
                          xt::xall<std::size_t>>;
    auto push_forward_fn = element->map_fn<u_t, U_t, J_t, K_t>();

    for (std::size_t i = 0; i < num_active_entities; i++)
    {
      auto [cell, entity_index] = get_cell_info(i);

      // Get cell geometry (coordinate dofs)
      auto x_dofs = x_dofmap.links(cell);
      assert(x_dofs.size() == num_dofs_g);
      for (std::size_t k = 0; k < num_dofs_g; ++k)
      {
        const int pos = 3 * x_dofs[k];
        for (int j = 0; j < gdim; ++j)
          coordinate_dofs(k, j) = x_g[pos + j];
      }
      auto dphi_ci = xt::view(dphi_c, entity_index, xt::all(), xt::all(),
                              xt::all(), xt::all());

      // NOTE: This can be simplified in affine case
      for (std::size_t q = 0; q < num_q_points; ++q)
      {
        J.fill(0);
        xt::xtensor<double, 2> dphi
            = xt::view(dphi_ci, xt::all(), q, xt::all(), 0);
        auto _J = xt::view(J, q, xt::all(), xt::all());
        dolfinx::fem::CoordinateElement::compute_jacobian(dphi, coordinate_dofs,
                                                          _J);
        auto _K = xt::view(K, q, xt::all(), xt::all());
        dolfinx::fem::CoordinateElement::compute_jacobian_inverse(_J, _K);
        detJ[q]
            = dolfinx::fem::CoordinateElement::compute_jacobian_determinant(_J);
        // Permute the reference values to account for the cell's orientation
        point_basis_values = xt::view(reference_basis_values, entity_index, q,
                                      xt::all(), xt::all());
        transformation(
            xtl::span(point_basis_values.data(), num_basis_functions * vs),
            cell_info, cell, vs);

        // Push basis forward to physical element
        auto _u = xt::view(basis_values, q, xt::all(), xt::all());
        auto _U = xt::view(point_basis_values, xt::all(), xt::all());
        push_forward_fn(_u, _U, _J, detJ[q], _K);
      }

      // Sum up quadrature contributions
      auto dofs = dofmap->cell_dofs(cell);
      for (std::size_t d = 0; d < dofs.size(); ++d)
      {
        const int pos_v = (int)dofmap_bs * dofs[d];

        for (std::size_t q = 0; q < num_q_points; ++q)
          for (std::size_t k = 0; k < dofmap_bs; ++k)
            for (int j = 0; j < vs; j++)
              coefficients[cstride * i + q * reference_value_size + k + j]
                  += basis_values(q, d, j) * data[pos_v + k];
      }
    }
  }
  else
  {
    // Loop over all entities
    for (std::size_t i = 0; i < num_active_entities; i++)
    {
      auto [cell, entity_index] = get_cell_info(i);
      auto dofs = dofmap->cell_dofs(cell);

      // Loop over all dofs in cell
      for (std::size_t d = 0; d < dofs.size(); ++d)
      {
        const int pos_v = (int)dofmap_bs * dofs[d];
        // Unroll dofmap
        for (std::size_t b = 0; b < dofmap_bs; ++b)
        {
          auto coeff = data[pos_v + b];
          std::div_t pos = std::div(int(d * dofmap_bs + b), (int)bs);

          // Pack coefficients for each quadrature point
          for (std::size_t q = 0; q < num_q_points; ++q)
          {
            // Access each component of the reference basis function (in the
            // case of vector spaces)
            for (int l = 0; l < vs; ++l)
            {
              coefficients[cstride * i + q * bs * vs + l + pos.rem]
                  += reference_basis_values(entity_index, q, pos.quot, l)
                     * coeff;
            }
          }
        }
      }
    }
  }
  return {std::move(coefficients), cstride};
}
//-----------------------------------------------------------------------------
std::pair<std::vector<PetscScalar>, int> dolfinx_contact::pack_circumradius(
    const dolfinx::mesh::Mesh& mesh,
    const tcb::span<const std::pair<std::int32_t, int>>& active_facets)
{
  if (!mesh.geometry().cmap().is_affine())
    throw std::runtime_error("Non-affine circumradius is not implemented");

  // Tabulate element at quadrature points
  // NOTE: Assuming no derivatives for now, should be reconsidered later
  const dolfinx::mesh::CellType cell_type = mesh.topology().cell_type();

  // NOTE: This is not correct for non-affine geometries, then the
  // quadrature rule has to be passed in Quadrature points for piecewise
  // constant
  const dolfinx::mesh::Geometry& geometry = mesh.geometry();
  const dolfinx::mesh::Topology& topology = mesh.topology();
  const int tdim = topology.dim();
  const int gdim = geometry.dim();
  const int fdim = tdim - 1;
  dolfinx_cuas::QuadratureRule q_rule(cell_type, 0, fdim);

  // FIXME: This does not work for prism elements
  const std::vector<double> weights = q_rule.weights()[0];
  const std::vector<xt::xarray<double>> points = q_rule.points();

  const std::size_t num_points = weights.size();
  const std::size_t num_local_facets = points.size();

  // Get geometry data
  const dolfinx::graph::AdjacencyList<std::int32_t>& x_dofmap
      = geometry.dofmap();
  xtl::span<const double> x_g = geometry.x();
  const dolfinx::fem::CoordinateElement& cmap = geometry.cmap();
  const std::size_t num_dofs_g = cmap.dim();

  // Prepare geometry data structures
  xt::xtensor<double, 3> J = xt::zeros<double>(
      {std::size_t(1), (std::size_t)gdim, (std::size_t)tdim});
  xt::xtensor<double, 1> detJ = xt::zeros<double>({std::size_t(1)});
  xt::xtensor<double, 2> coordinate_dofs
      = xt::zeros<double>({num_dofs_g, (std::size_t)gdim});

  xt::xtensor<double, 5> dphi_c(
      {num_local_facets, (std::size_t)tdim, num_points, num_dofs_g, 1});
  for (std::size_t i = 0; i < num_local_facets; i++)
  {
    const xt::xarray<double>& q_facet = points[i];
    xt::xtensor<double, 4> cmap_basis_functions = cmap.tabulate(1, q_facet);
    auto dphi_ci
        = xt::view(dphi_c, i, xt::all(), xt::all(), xt::all(), xt::all());
    dphi_ci = xt::view(cmap_basis_functions, xt::xrange(1, int(tdim) + 1),
                       xt::all(), xt::all(), xt::all());
  }

  // Prepare output variables
  std::vector<PetscScalar> circumradius;
  circumradius.reserve(active_facets.size());

  // Create tmp array to host dphi
  xt::xtensor<double, 2> dphi({(std::size_t)tdim, num_dofs_g});
  for (auto [cell, local_index] : active_facets)
  {
    // Get cell geometry (coordinate dofs)
    auto x_dofs = x_dofmap.links(cell);
    for (std::size_t i = 0; i < num_dofs_g; ++i)
    {
      const int pos = 3 * x_dofs[i];
      for (int j = 0; j < gdim; ++j)
        coordinate_dofs(i, j) = x_g[pos + j];
    }

    // Compute determinant of Jacobian which is used to compute the
    // area/volume of the cell
    J.fill(0);
    auto _J = xt::view(J, 0, xt::all(), xt::all());

    dphi = xt::view(dphi_c, local_index, xt::all(), 0, xt::all(), 0);
    dolfinx::fem::CoordinateElement::compute_jacobian(dphi, coordinate_dofs,
                                                      _J);
    detJ[0] = dolfinx::fem::CoordinateElement::compute_jacobian_determinant(_J);

    // Sum up quadrature contributions
<<<<<<< HEAD

    // NOTE: Consider refactoring (moving in Jacobian computation when we
    // start supporting non-affine geometries)
=======
    // NOTE: Consider refactoring (moving in Jacobian computation when we
    // start supporting non-affine geoemtries)
>>>>>>> b6669e3e
    circumradius.push_back(
        compute_circumradius(mesh, detJ[0], coordinate_dofs));
  }
  return {std::move(circumradius), 1};
}<|MERGE_RESOLUTION|>--- conflicted
+++ resolved
@@ -368,14 +368,9 @@
     detJ[0] = dolfinx::fem::CoordinateElement::compute_jacobian_determinant(_J);
 
     // Sum up quadrature contributions
-<<<<<<< HEAD
 
     // NOTE: Consider refactoring (moving in Jacobian computation when we
     // start supporting non-affine geometries)
-=======
-    // NOTE: Consider refactoring (moving in Jacobian computation when we
-    // start supporting non-affine geoemtries)
->>>>>>> b6669e3e
     circumradius.push_back(
         compute_circumradius(mesh, detJ[0], coordinate_dofs));
   }
