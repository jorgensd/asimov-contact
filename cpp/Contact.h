// Copyright (C) 2021 Jørgen S. Dokken and Sarah Roggendorf
//
// This file is part of DOLFINx_Contact
//
// SPDX-License-Identifier:    MIT

#pragma once

#include "KernelData.h"
#include "QuadratureRule.h"
#include "SubMesh.h"
#include "elasticity.h"
#include "geometric_quantities.h"
#include "utils.h"
#include <basix/cell.h>
#include <basix/finite-element.h>
#include <basix/quadrature.h>
#include <dolfinx/common/sort.h>
#include <dolfinx/geometry/BoundingBoxTree.h>
#include <dolfinx/geometry/utils.h>
#include <dolfinx/graph/AdjacencyList.h>
#include <dolfinx/mesh/Mesh.h>
#include <dolfinx/mesh/MeshTags.h>
#include <dolfinx/mesh/cell_types.h>
#include <xtensor/xadapt.hpp>
#include <xtensor/xbuilder.hpp>
#include <xtensor/xindex_view.hpp>
#include <xtensor/xio.hpp>

using mat_set_fn = const std::function<int(
    const std::span<const std::int32_t>&, const std::span<const std::int32_t>&,
    const std::span<const PetscScalar>&)>;

namespace
{
/// Tabulate the coordinate element basis functions at quadrature points
///
/// @param[in] cmap The coordinate element
/// @param[in] q_rule The quadrature rule
xt::xtensor<double, 2>
tabulate(const dolfinx::fem::CoordinateElement& cmap,
         std::shared_ptr<const dolfinx_contact::QuadratureRule> q_rule)
{

  // Create quadrature points on reference facet
  const std::vector<double>& q_weights = q_rule->weights();
  const xt::xtensor<double, 2>& q_points = q_rule->points();

  // Tabulate Coordinate element (first derivative to compute Jacobian)
  std::array<std::size_t, 4> cmap_shape
      = cmap.tabulate_shape(0, q_weights.size());
  xt::xtensor<double, 2> phi_c({cmap_shape[1], cmap_shape[2]});
  xt::xtensor<double, 4> cmap_basis(cmap_shape);
  cmap.tabulate(0, q_points, cmap_basis);
  phi_c = xt::view(cmap_basis, 0, xt::all(), xt::all(), 0);

  return phi_c;
}
} // namespace
namespace dolfinx_contact
{

class Contact
{
public:
  /// Constructor
  /// @param[in] markers List of meshtags defining the contact surfaces
  /// @param[in] surfaces Adjacency list. Links of i contains meshtag values
  /// associated with ith meshtag in markers
  /// @param[in] contact_pairs list of pairs (i, j) marking the ith and jth
  /// surface in surfaces->array() as a contact pair
  /// @param[in] V The functions space
  /// @param[in] q_deg The quadrature degree.
  Contact(const std::vector<
              std::shared_ptr<dolfinx::mesh::MeshTags<std::int32_t>>>& markers,
          std::shared_ptr<const dolfinx::graph::AdjacencyList<std::int32_t>>
              surfaces,
          const std::vector<std::array<int, 2>>& contact_pairs,
          std::shared_ptr<dolfinx::fem::FunctionSpace> V, const int q_deg = 3,
          ContactMode mode = ContactMode::ClosestPoint);

  /// Return meshtag value for surface with index surface
  /// @param[in] surface - the index of the surface
  int surface_mt(int surface) const { return _surfaces[surface]; }

  /// Return contact pair
  /// @param[in] pair - the index of the contact pair
  const std::array<int, 2>& contact_pair(int pair) const
  {
    return _contact_pairs[pair];
  }

  // Return active entities for surface s
  const std::vector<std::int32_t>& active_entities(int s) const
  {
    return _cell_facet_pairs[s];
  }
  // set quadrature rule
  void set_quadrature_rule(QuadratureRule q_rule)
  {
    _quadrature_rule
        = std::make_shared<dolfinx_contact::QuadratureRule>(q_rule);
  }

  // return size of coefficients vector per facet on s
  std::size_t coefficients_size();

  /// return distance map (adjacency map mapping quadrature points on surface
  /// to closest facet on other surface)
  /// @param[in] surface - index of the surface
  std::shared_ptr<const dolfinx::graph::AdjacencyList<std::int32_t>>
  facet_map(int surface) const
  {
    return _facet_maps[surface];
  }

  /// Return the quadrature points on physical facet for each facet on surface
  /// @param[in] surface The index of the surface (0 or 1).
  std::vector<xt::xtensor<double, 2>> qp_phys(int surface)
  {
    return _qp_phys[surface];
  }

  /// Return the submesh corresponding to surface
  /// @param[in] surface The index of the surface (0 or 1).
  const SubMesh& submesh(int surface) const { return _submeshes[surface]; }
  // Return mesh
  std::shared_ptr<const dolfinx::mesh::Mesh> mesh() const { return _V->mesh(); }
  /// @brief Create a PETSc matrix with contact sparsity pattern
  ///
  /// Create a PETSc matrix with the sparsity pattern of the input form and the
  /// coupling contact interfaces
  ///
  /// @param[in] The bilinear form
  /// @param[in] The matrix type, see:
  /// https://petsc.org/main/docs/manualpages/Mat/MatType.html#MatType for
  /// available types
  /// @returns Mat The PETSc matrix
  Mat create_petsc_matrix(const dolfinx::fem::Form<PetscScalar>& a,
                          const std::string& type);

  /// Assemble matrix over exterior facets (for contact facets)
  /// @param[in] mat_set the function for setting the values in the matrix
  /// @param[in] bcs List of Dirichlet BCs
  /// @param[in] pair index of contact pair
  /// @param[in] kernel The integration kernel
  /// @param[in] coeffs coefficients used in the variational form packed on
  /// facets
  /// @param[in] cstride Number of coefficients per facet
  /// @param[in] constants used in the variational form
  void assemble_matrix(
      const mat_set_fn& mat_set,
      const std::vector<
          std::shared_ptr<const dolfinx::fem::DirichletBC<PetscScalar>>>& bcs,
      int pair, const kernel_fn<PetscScalar>& kernel,
      const std::span<const PetscScalar> coeffs, int cstride,
      const std::span<const PetscScalar>& constants);

  /// Assemble vector over exterior facet (for contact facets)
  /// @param[in] b The vector
  /// @param[in] pair index of contact pair
  /// @param[in] kernel The integration kernel
  /// @param[in] coeffs coefficients used in the variational form packed on
  /// facets
  /// @param[in] cstride Number of coefficients per facet
  /// @param[in] constants used in the variational form
  void assemble_vector(std::span<PetscScalar> b, int pair,
                       const kernel_fn<PetscScalar>& kernel,
                       const std::span<const PetscScalar>& coeffs, int cstride,
                       const std::span<const PetscScalar>& constants);

  /// @brief Generate contact kernel
  ///
  /// The kernel will expect input on the form
  /// @param[in] type The kernel type (Either `Jac` or `Rhs`).
  /// @returns Kernel function that takes in a vector (b) to assemble into, the
  /// coefficients (`c`), the constants (`w`), the local facet entity (`entity
  /// _local_index`), the quadrature permutation and the number of cells on the
  /// other contact boundary coefficients are extracted from.
  /// @note The ordering of coefficients are expected to be `mu`, `lmbda`, `h`,
  /// `gap`, `normals` `test_fn`, `u`, `u_opposite`.
  /// @note The scalar valued coefficients `mu`,`lmbda` and `h` are expected to
  /// be DG-0 functions, with a single value per facet.
  /// @note The coefficients `gap`, `normals`,`test_fn` and `u_opposite` is
  /// packed at quadrature points. The coefficient `u` is packed at dofs.
  /// @note The vector valued coefficents `gap`, `test_fn`, `u`, `u_opposite`
  /// has dimension `bs == gdim`.
  kernel_fn<PetscScalar> generate_kernel(dolfinx_contact::Kernel type)
  {

    std::shared_ptr<const dolfinx::mesh::Mesh> mesh = _V->mesh();
    assert(mesh);
    const std::size_t gdim = mesh->geometry().dim(); // geometrical dimension
    const std::size_t bs = _V->dofmap()->bs();
    // FIXME: This will not work for prism meshes
    const std::vector<std::int32_t>& qp_offsets = _quadrature_rule->offset();
    const std::size_t num_q_points = qp_offsets[1] - qp_offsets[0];
    const std::size_t max_links
        = *std::max_element(_max_links.begin(), _max_links.end());
    const std::size_t ndofs_cell
        = _V->dofmap()->element_dof_layout().num_dofs();

    // Coefficient offsets
    // Expecting coefficients in following order:
    // mu, lmbda, h, gap, normals, test_fn, u, u_opposite
    std::vector<std::size_t> cstrides
        = {1,
           1,
           1,
           num_q_points * gdim,
           num_q_points * gdim,
           num_q_points * ndofs_cell * bs * max_links,
           ndofs_cell * bs,
           num_q_points * bs};

    auto kd = dolfinx_contact::KernelData(_V, _quadrature_rule, cstrides);

    /// @brief Assemble kernel for RHS of unbiased contact problem
    ///
    /// Assemble of the residual of the unbiased contact problem into vector
    /// `b`.
    /// @param[in,out] b The vector to assemble the residual into
    /// @param[in] c The coefficients used in kernel. Assumed to be
    /// ordered as mu, lmbda, h, gap, normals, test_fn, u, u_opposite.
    /// @param[in] w The constants used in kernel. Assumed to be ordered as
    /// `gamma`, `theta`.
    /// @param[in] coordinate_dofs The physical coordinates of cell. Assumed to
    /// be padded to 3D, (shape (num_nodes, 3)).
    /// @param[in] facet_index Local facet index (relative to cell)
    /// @param[in] num_links How many cells from opposite surface are connected
    /// with the cell.
    /// @param[in] q_indices The quadrature points to loop over
    kernel_fn<PetscScalar> unbiased_rhs
        = [kd, gdim, ndofs_cell,
           bs](std::vector<std::vector<PetscScalar>>& b, const PetscScalar* c,
               const PetscScalar* w, const double* coordinate_dofs,
               const int facet_index, const std::size_t num_links,
               const std::vector<std::int32_t>& q_indices)

    {
      // Retrieve some data from kd
      std::array<std::int32_t, 2> q_offset
          = {kd.qp_offsets(facet_index), kd.qp_offsets(facet_index + 1)};
      const std::uint32_t tdim = kd.tdim();

      // NOTE: DOLFINx has 3D input coordinate dofs
      // FIXME: These array should be views (when compute_jacobian doesn't use
      // xtensor)
      std::array<std::size_t, 2> shape
          = {(std::size_t)kd.num_coordinate_dofs(), 3};
      xt::xtensor<double, 2> coord
          = xt::adapt(coordinate_dofs, kd.num_coordinate_dofs() * 3,
                      xt::no_ownership(), shape);

      // Create data structures for jacobians
      xt::xtensor<double, 2> J = xt::zeros<double>({gdim, (std::size_t)tdim});
      xt::xtensor<double, 2> K = xt::zeros<double>({(std::size_t)tdim, gdim});
      xt::xtensor<double, 2> J_tot
          = xt::zeros<double>({J.shape(0), (std::size_t)tdim - 1});
      double detJ;
      auto c_view = xt::view(coord, xt::all(), xt::range(0, gdim));

      // Normal vector on physical facet at a single quadrature point
      xt::xtensor<double, 1> n_phys = xt::zeros<double>({gdim});

      // Pre-compute jacobians and normals for affine meshes
      if (kd.affine())
      {
        detJ = kd.compute_facet_jacobians(facet_index, J, K, J_tot, coord);
        dolfinx_contact::physical_facet_normal(
            n_phys, K, xt::row(kd.facet_normals(), facet_index));
      }

      // Extract constants used inside quadrature loop
      double gamma = c[2] / w[0];     // h/gamma
      double gamma_inv = w[0] / c[2]; // gamma/h
      double theta = w[1];
      double mu = c[0];
      double lmbda = c[1];

      // Extract reference to the tabulated basis function
      const xt::xtensor<double, 2>& phi = kd.phi();
      const xt::xtensor<double, 3>& dphi = kd.dphi();

      // Extract reference to quadrature weights for the local facet
      std::span<const double> _weights(kd.q_weights());
      auto weights = _weights.subspan(q_offset[0], q_offset[1] - q_offset[0]);

      // Temporary data structures used inside quadrature loop
      std::array<double, 3> n_surf = {0, 0, 0};
      xt::xtensor<double, 2> tr({ndofs_cell, gdim});
      xt::xtensor<double, 2> epsn({ndofs_cell, gdim});
      // Loop over quadrature points
      const int num_points = q_offset[1] - q_offset[0];
      for (auto q : q_indices)
      {
        const std::size_t q_pos = q_offset[0] + q;

        // Update Jacobian and physical normal
        detJ = kd.update_jacobian(q, facet_index, detJ, J, K, J_tot, coord);
        kd.update_normal(n_phys, K, facet_index);
        double n_dot = 0;
        double gap = 0;
        // For closest point projection the gap function is given by
        // (-n_y)* (Pi(x) - x), where n_y is the outward unit normal
        // in y = Pi(x)
        for (std::size_t i = 0; i < gdim; i++)
        {

          n_surf[i] = -c[kd.offsets(4) + q * gdim + i];
          n_dot += n_phys(i) * n_surf[i];
          gap += c[kd.offsets(3) + q * gdim + i] * n_surf[i];
        }
        compute_normal_strain_basis(epsn, tr, K, dphi, n_surf, n_phys, q_pos);
        // compute tr(eps(u)), epsn at q
        double tr_u = 0;
        double epsn_u = 0;
        double jump_un = 0;
        for (std::size_t i = 0; i < ndofs_cell; i++)
        {
          std::size_t block_index = kd.offsets(6) + i * bs;
          for (std::size_t j = 0; j < bs; j++)
          {
            PetscScalar coeff = c[block_index + j];
            tr_u += coeff * tr(i, j);
            epsn_u += coeff * epsn(i, j);
            jump_un += coeff * phi(q_pos, i) * n_surf[j];
          }
        }
        std::size_t offset_u_opp = kd.offsets(7) + q * bs;
        for (std::size_t j = 0; j < bs; ++j)
          jump_un += -c[offset_u_opp + j] * n_surf[j];
        double sign_u = lmbda * tr_u * n_dot + mu * epsn_u;
        const double w0 = weights[q] * detJ;
        double Pn_u
            = dolfinx_contact::R_plus((jump_un - gap) - gamma * sign_u) * w0;
        sign_u *= w0;

        // Fill contributions of facet with itself

        for (std::size_t i = 0; i < ndofs_cell; i++)
        {
          for (std::size_t n = 0; n < bs; n++)
          {
            double v_dot_nsurf = n_surf[n] * phi(q_pos, i);
            double sign_v = (lmbda * tr(i, n) * n_dot + mu * epsn(i, n));
            // This is (1./gamma)*Pn_v to avoid the product gamma*(1./gamma)
            double Pn_v = gamma_inv * v_dot_nsurf - theta * sign_v;
            b[0][n + i * bs] += 0.5 * Pn_u * Pn_v;
            // 0.5 * (-theta * gamma * sign_v * sign_u + Pn_u * Pn_v);

            // entries corresponding to v on the other surface
            for (std::size_t k = 0; k < num_links; k++)
            {
              std::size_t index = kd.offsets(5)
                                  + k * num_points * ndofs_cell * bs
                                  + i * num_points * bs + q * bs + n;
              double v_n_opp = c[index] * n_surf[n];

              b[k + 1][n + i * bs] -= 0.5 * gamma_inv * v_n_opp * Pn_u;
            }
          }
        }
      }
    };

    /// @brief Assemble kernel for Jacobian (LHS) of unbiased contact
    /// problem
    ///
    /// Assemble of the residual of the unbiased contact problem into matrix
    /// `A`.
    /// @param[in,out] A The matrix to assemble the Jacobian into
    /// @param[in] c The coefficients used in kernel. Assumed to be
    /// ordered as mu, lmbda, h, gap, normals, test_fn, u, u_opposite.
    /// @param[in] w The constants used in kernel. Assumed to be ordered as
    /// `gamma`, `theta`.
    /// @param[in] coordinate_dofs The physical coordinates of cell. Assumed
    /// to be padded to 3D, (shape (num_nodes, 3)).
    /// @param[in] facet_index Local facet index (relative to cell)
    /// @param[in] num_links How many cells from opposite surface are connected
    /// with the cell.
    /// @param[in] q_indices The quadrature points to loop over
    kernel_fn<PetscScalar> unbiased_jac
        = [kd, gdim, ndofs_cell,
           bs](std::vector<std::vector<PetscScalar>>& A, const double* c,
               const double* w, const double* coordinate_dofs,
               const int facet_index, const std::size_t num_links,
               const std::vector<std::int32_t>& q_indices)
    {
      // Retrieve some data from kd
      std::array<std::int32_t, 2> q_offset
          = {kd.qp_offsets(facet_index), kd.qp_offsets(facet_index + 1)};
      const std::uint32_t tdim = kd.tdim();

      // Reshape coordinate dofs to two dimensional array
      // NOTE: DOLFINx has 3D input coordinate dofs
      std::array<std::size_t, 2> shape
          = {(std::size_t)kd.num_coordinate_dofs(), 3};

      // FIXME: These array should be views (when compute_jacobian doesn't
      // use xtensor)
      xt::xtensor<double, 2> coord
          = xt::adapt(coordinate_dofs, kd.num_coordinate_dofs() * 3,
                      xt::no_ownership(), shape);

      // Create data structures for jacobians
      xt::xtensor<double, 2> J = xt::zeros<double>({gdim, (std::size_t)tdim});
      xt::xtensor<double, 2> K = xt::zeros<double>({(std::size_t)tdim, gdim});
      xt::xtensor<double, 2> J_tot
          = xt::zeros<double>({J.shape(0), (std::size_t)tdim - 1});
      double detJ;
      auto c_view = xt::view(coord, xt::all(), xt::range(0, gdim));

      // Normal vector on physical facet at a single quadrature point
      xt::xtensor<double, 1> n_phys = xt::zeros<double>({gdim});

      // Pre-compute jacobians and normals for affine meshes
      if (kd.affine())
      {
        detJ = kd.compute_facet_jacobians(facet_index, J, K, J_tot, coord);
        dolfinx_contact::physical_facet_normal(
            n_phys, K, xt::row(kd.facet_normals(), facet_index));
      }

      // Extract scaled gamma (h/gamma) and its inverse
      double gamma = c[2] / w[0];
      double gamma_inv = w[0] / c[2];

      double theta = w[1];
      double mu = c[0];
      double lmbda = c[1];

      const xt::xtensor<double, 3>& dphi = kd.dphi();
      const xt::xtensor<double, 2>& phi = kd.phi();
      std::span<const double> _weights(kd.q_weights());
      auto weights = _weights.subspan(q_offset[0], q_offset[1] - q_offset[0]);
      std::array<double, 3> n_surf = {0, 0, 0};
      xt::xtensor<double, 2> tr = xt::zeros<double>({ndofs_cell, gdim});
      xt::xtensor<double, 2> epsn = xt::zeros<double>({ndofs_cell, gdim});
      // Loop over quadrature points
      const int num_points = q_offset[1] - q_offset[0];
      for (auto q : q_indices)
      {
        const std::size_t q_pos = q_offset[0] + q;
        // Update Jacobian and physical normal
        detJ = kd.update_jacobian(q, facet_index, detJ, J, K, J_tot, coord);
        kd.update_normal(n_phys, K, facet_index);

        double n_dot = 0;
        double gap = 0;
        for (std::size_t i = 0; i < gdim; i++)
        {
          // For closest point projection the gap function is given by
          // (-n_y)* (Pi(x) - x), where n_y is the outward unit normal
          // in y = Pi(x)
          n_surf[i] = -c[kd.offsets(4) + q * gdim + i];
          n_dot += n_phys(i) * n_surf[i];
          gap += c[kd.offsets(3) + q * gdim + i] * n_surf[i];
        }

        compute_normal_strain_basis(epsn, tr, K, dphi, n_surf, n_phys, q_pos);

        // compute tr(eps(u)), epsn at q
        double tr_u = 0;
        double epsn_u = 0;
        double jump_un = 0;

        for (std::size_t i = 0; i < ndofs_cell; i++)
        {
          std::size_t block_index = kd.offsets(6) + i * bs;
          for (std::size_t j = 0; j < bs; j++)
          {
            tr_u += c[block_index + j] * tr(i, j);
            epsn_u += c[block_index + j] * epsn(i, j);
            jump_un += c[block_index + j] * phi(q_pos, i) * n_surf[j];
          }
        }
        std::size_t offset_u_opp = kd.offsets(7) + q * bs;
        for (std::size_t j = 0; j < bs; ++j)
          jump_un += -c[offset_u_opp + j] * n_surf[j];
        double sign_u = lmbda * tr_u * n_dot + mu * epsn_u;
        double Pn_u
            = dolfinx_contact::dR_plus((jump_un - gap) - gamma * sign_u);

        // Fill contributions of facet with itself
        const double w0 = weights[q] * detJ;
        for (std::size_t j = 0; j < ndofs_cell; j++)
        {
          for (std::size_t l = 0; l < bs; l++)
          {
            double sign_du = (lmbda * tr(j, l) * n_dot + mu * epsn(j, l));
            double Pn_du
                = (phi(q_pos, j) * n_surf[l] - gamma * sign_du) * Pn_u * w0;

            sign_du *= w0;
            for (std::size_t i = 0; i < ndofs_cell; i++)
            {
              for (std::size_t b = 0; b < bs; b++)
              {
                double v_dot_nsurf = n_surf[b] * phi(q_pos, i);
                double sign_v = (lmbda * tr(i, b) * n_dot + mu * epsn(i, b));
                double Pn_v = gamma_inv * v_dot_nsurf - theta * sign_v;
                A[0][(b + i * bs) * ndofs_cell * bs + l + j * bs]
                    += 0.5 * Pn_du * Pn_v;

                // entries corresponding to u and v on the other surface
                for (std::size_t k = 0; k < num_links; k++)
                {
                  std::size_t index = kd.offsets(5)
                                      + k * num_points * ndofs_cell * bs
                                      + j * num_points * bs + q * bs + l;
                  double du_n_opp = c[index] * n_surf[l];

                  du_n_opp *= w0 * Pn_u;
                  index = kd.offsets(5) + k * num_points * ndofs_cell * bs
                          + i * num_points * bs + q * bs + b;
                  double v_n_opp = c[index] * n_surf[b];
                  A[3 * k + 1][(b + i * bs) * bs * ndofs_cell + l + j * bs]
                      -= 0.5 * du_n_opp * Pn_v;
                  A[3 * k + 2][(b + i * bs) * bs * ndofs_cell + l + j * bs]
                      -= 0.5 * gamma_inv * Pn_du * v_n_opp;
                  A[3 * k + 3][(b + i * bs) * bs * ndofs_cell + l + j * bs]
                      += 0.5 * gamma_inv * du_n_opp * v_n_opp;
                }
              }
            }
          }
        }
      }
    };
    switch (type)
    {
    case dolfinx_contact::Kernel::Rhs:
      return unbiased_rhs;
    case dolfinx_contact::Kernel::Jac:
      return unbiased_jac;
    default:
      throw std::invalid_argument("Unrecognized kernel");
    }
  }

  /// Compute push forward of quadrature points _qp_ref_facet to the
  /// physical facet for each facet in _facet_"origin_meshtag" Creates and
  /// fills _qp_phys_"origin_meshtag"
  /// @param[in] origin_meshtag flag to choose the surface
  void create_q_phys(int origin_meshtag)
  {
    // Get information depending on surface
    std::shared_ptr<const dolfinx::mesh::Mesh> mesh_sub
        = _submeshes[origin_meshtag].mesh();
    std::shared_ptr<const dolfinx::graph::AdjacencyList<int>> cell_map
        = _submeshes[origin_meshtag].cell_map();
    const std::vector<std::int32_t>& puppet_facets
        = _cell_facet_pairs[origin_meshtag];

    std::vector<std::int32_t> submesh_facets(puppet_facets.size());
    for (std::size_t f = 0; f < puppet_facets.size(); f += 2)
    {
      const auto cell_sub = cell_map->links(puppet_facets[f]);
      assert(!cell_sub.empty());
      submesh_facets[f] = cell_sub[0];
      submesh_facets[f + 1] = puppet_facets[f + 1];
    }

    const std::vector<int>& qp_offsets = _quadrature_rule->offset();
    dolfinx_contact::compute_physical_points(*mesh_sub, submesh_facets,
                                             qp_offsets, _phi_ref_facets,
                                             _qp_phys[origin_meshtag]);
  }

  /// Compute maximum number of links
  /// I think this should actually be part of create_distance_map
  /// which should be easier after the rewrite of contact
  /// It is therefore called inside create_distance_map
  void max_links(int pair)
  {
    std::size_t max_links = 0;
    // Select which side of the contact interface to loop from and get the
    // correct map
    const std::array<int, 2>& contact_pair = _contact_pairs[pair];
    const std::vector<std::int32_t>& active_facets
        = _cell_facet_pairs[contact_pair.front()];
    std::shared_ptr<const dolfinx::graph::AdjacencyList<int>> map
        = _facet_maps[pair];
    std::shared_ptr<const dolfinx::graph::AdjacencyList<int>> facet_map
        = _submeshes[contact_pair.back()].facet_map();
    for (std::size_t i = 0; i < active_facets.size(); i += 2)
    {
      std::vector<std::int32_t> linked_cells;
      for (auto link : map->links((int)i / 2))
      {
<<<<<<< HEAD
        if (link > 0)
        {
          auto facet_pair = facet_map->links(link);
          linked_cells.push_back(facet_pair.front());
        }
=======
        const std::span<const int> facet_pair = facet_map->links(link);
        linked_cells.push_back(facet_pair[0]);
>>>>>>> a88116c2
      }
      // Remove duplicates
      std::sort(linked_cells.begin(), linked_cells.end());
      linked_cells.erase(std::unique(linked_cells.begin(), linked_cells.end()),
                         linked_cells.end());
      max_links = std::max(max_links, linked_cells.size());
    }
    _max_links[pair] = max_links;
  }

  /// For a given contact pair, for quadrature point on the first surface
  /// compute the closest candidate facet on the second surface.
  /// @param[in] pair The index of the contact pair
  /// @note This function alters _facet_maps[pair], _max_links[pair],
  /// _qp_phys, _phi_ref_facets
  void create_distance_map(int pair);

  /// Compute and pack the gap function for each quadrature point the set of
  /// facets. For a set of facets; go through the quadrature points on each
  /// facet find the closest facet on the other surface and compute the
  /// distance vector
  /// @param[in] pair - surface on which to integrate
  /// @param[out] c - gap packed on facets. c[i*cstride +  gdim * k+ j]
  /// contains the jth component of the Gap on the ith facet at kth
  /// quadrature point
  std::pair<std::vector<PetscScalar>, int> pack_gap(int pair)
  {
    int puppet_mt = _contact_pairs[pair][0];
    int candidate_mt = _contact_pairs[pair][1];
    // Mesh info
    const std::shared_ptr<const dolfinx::mesh::Mesh>& candidate_mesh
        = _submeshes[candidate_mt].mesh();
    assert(candidate_mesh);
    // Get information about submesh geometry and topology
    const dolfinx::mesh::Geometry& geometry = candidate_mesh->geometry();
    const int gdim = geometry.dim();
    std::span<const double> mesh_geometry = geometry.x();
    const dolfinx::fem::CoordinateElement& cmap = geometry.cmap();
    const dolfinx::fem::ElementDofLayout layout = cmap.create_dof_layout();
    const int tdim = candidate_mesh->topology().dim();
    const int fdim = tdim - 1;

    // Select which side of the contact interface to loop from and get the
    // correct map
    std::shared_ptr<const dolfinx::graph::AdjacencyList<int>> map
        = _facet_maps[pair];
    assert(map);
    const std::vector<xt::xtensor<double, 2>>& qp_phys = _qp_phys[puppet_mt];
    const std::size_t num_facets = _cell_facet_pairs[puppet_mt].size() / 2;
    // NOTE: Assumes same number of quadrature points on all facets
    dolfinx_contact::error::check_cell_type(
        candidate_mesh->topology().cell_type());
    const std::size_t num_q_point
        = _quadrature_rule->offset()[1] - _quadrature_rule->offset()[0];

    // Get information aboute cell type and number of closure dofs on the facet
    // NOTE: Assumption that we do not have variable facet types (prism/pyramid
    // cell)
    const std::vector<std::int32_t>& closure_dofs
        = layout.entity_closure_dofs(fdim, 0);
    const std::size_t num_facet_dofs = closure_dofs.size();

    // Get all connected facets for each quadrature point
    const std::vector<std::int32_t> master_facets = map->array();
    assert(master_facets.size() == num_facets * num_q_point);

    // Get the geometry dofs for each of the facets for each quadrature point on
    // the opposite surface
    const dolfinx::graph::AdjacencyList<std::int32_t> master_facets_geometry
        = dolfinx_contact::entities_to_geometry_dofs(*candidate_mesh, fdim,
                                                     master_facets);

    // Temporary data structures used in loops
    xt::xtensor<double, 2> point = {{0, 0, 0}};
    std::array<double, 3> dist_vec;
    xt::xtensor<double, 2> master_coords({num_facet_dofs, std::size_t(3)});

    // Pack gap function for each quadrature point on each facet
    std::vector<PetscScalar> c(num_facets * num_q_point * gdim, 0.0);
    const int cstride = (int)num_q_point * gdim;
    for (std::size_t i = 0; i < num_facets; ++i)
    {
      int offset = (int)i * cstride;
      for (std::size_t q = 0; q < num_q_point; ++q)
      {
        // Skip negative facet indices (No coefficietn on opposite surface has
        // been found)
        if (master_facets[i * num_q_point + q] < 0)
          continue;
        // Get quadrature points in physical space for the ith facet, qth
        // quadrature point
        for (int k = 0; k < gdim; k++)
          point(0, k) = qp_phys[i](q, k);

        // Get the geometry dofs for the ith facet, qth quadrature point
        const std::span<const int> master_facet
            = master_facets_geometry.links(int(i * num_q_point + q));
        assert(num_facet_dofs == master_facet.size());

        // Get the coordinates of the geometry on the other interface,
        // and compute the distance of the convex hull created by the points
        for (std::size_t l = 0; l < num_facet_dofs; ++l)
        {
          // Copy mesh geometry of facets into standalone array
          dolfinx::common::impl::copy_N<3>(
              std::next(mesh_geometry.begin(), 3 * master_facet[l]),
              std::next(master_coords.begin(), 3 * l));
        }

        dist_vec
            = dolfinx::geometry::compute_distance_gjk(master_coords, point);

        // Add distance vector to coefficient array
        for (int k = 0; k < gdim; k++)
          c[offset + q * gdim + k] += dist_vec[k];
      }
    }

    return {std::move(c), cstride};
  }

  /// Compute test functions on opposite surface at quadrature points of
  /// facets
  /// @param[in] pair - index of contact pair
  /// @param[in] gap - gap packed on facets per quadrature point
  /// @param[out] c - test functions packed on facets.
  std::pair<std::vector<PetscScalar>, int>
  pack_test_functions(int pair, const std::span<const PetscScalar>& gap)
  {
    auto [puppet_mt, candidate_mt] = _contact_pairs[pair];
    // Mesh info
    std::shared_ptr<const dolfinx::mesh::Mesh> mesh
        = _submeshes[candidate_mt].mesh(); // mesh
    assert(mesh);
    const int gdim = mesh->geometry().dim(); // geometrical dimension
    const dolfinx::graph::AdjacencyList<int>& x_dofmap
        = mesh->geometry().dofmap();
    std::span<const double> mesh_geometry = mesh->geometry().x();
    std::shared_ptr<const dolfinx::fem::FiniteElement> element = _V->element();
    const std::uint32_t bs = element->block_size();
    const std::size_t ndofs = (std::size_t)element->space_dimension() / bs;
    mesh->topology_mutable().create_entity_permutations();

    const std::vector<std::uint32_t> permutation_info
        = mesh->topology().get_cell_permutation_info();

    // Select which side of the contact interface to loop from and get the
    // correct map
    std::shared_ptr<const dolfinx::graph::AdjacencyList<int>> map
        = _facet_maps[pair];
    const std::vector<xt::xtensor<double, 2>>& qp_phys = _qp_phys[puppet_mt];
    const std::vector<std::int32_t>& puppet_facets
        = _cell_facet_pairs[puppet_mt];
    std::shared_ptr<const dolfinx::graph::AdjacencyList<int>> facet_map
        = _submeshes[candidate_mt].facet_map();
    const std::size_t max_links
        = *std::max_element(_max_links.begin(), _max_links.end());
    const std::size_t num_facets = puppet_facets.size() / 2;
    const std::size_t num_q_points
        = _quadrature_rule->offset()[1] - _quadrature_rule->offset()[0];
    xt::xtensor<double, 2> q_points
        = xt::zeros<double>({std::size_t(num_q_points), std::size_t(gdim)});

    std::vector<std::int32_t> perm(num_q_points);
    std::vector<std::int32_t> linked_cells(num_q_points, -1);
    auto V_sub = std::make_shared<dolfinx::fem::FunctionSpace>(
        _submeshes[candidate_mt].create_functionspace(_V));

    // Create output vector
    std::vector<PetscScalar> c(
        num_facets * num_q_points * max_links * ndofs * bs, 0.0);
    const auto cstride = int(num_q_points * max_links * ndofs * bs);

    // temporary data structure used inside loop
    std::vector<std::int32_t> cells(max_links);
    // Loop over all facets
    for (std::size_t i = 0; i < num_facets; i++)
    {
      const std::span<const int> links = map->links((int)i);
      assert(links.size() == num_q_points);
      std::fill(linked_cells.begin(), linked_cells.end(), -1);

      // Compute Pi(x) form points x and gap funtion Pi(x) - x
      for (std::size_t j = 0; j < num_q_points; j++)
      {
<<<<<<< HEAD
        // Skip if quadrature point is not connected to any cell
        if (links[j] < 0)
          continue;

        auto linked_pair = facet_map->links(links[j]);
=======
        const std::span<const int> linked_pair = facet_map->links(links[j]);
>>>>>>> a88116c2
        assert(!linked_pair.empty());
        linked_cells[j] = linked_pair.front();
        for (int k = 0; k < gdim; k++)
        {
          q_points(j, k)
              = qp_phys[i](j, k) + gap[i * gdim * num_q_points + j * gdim + k];
        }
      }

      // Sort linked cells
      std::pair<std::vector<std::int32_t>, std::vector<std::int32_t>>
          sorted_cells = dolfinx_contact::sort_cells(
              std::span(linked_cells.data(), linked_cells.size()),
              std::span(perm.data(), perm.size()));
      const std::vector<std::int32_t>& unique_cells = sorted_cells.first;
      const std::vector<std::int32_t>& offsets = sorted_cells.second;

      // Loop over sorted array of unique cells
      for (std::size_t j = 0; j < unique_cells.size(); ++j)
      {

        std::int32_t linked_cell = unique_cells[j];
        if (linked_cell < 0)
          continue;
        // Extract indices of all occurances of cell in the unsorted cell
        // array
        auto indices
            = std::span(perm.data() + offsets[j], offsets[j + 1] - offsets[j]);
        // Extract local dofs
        assert(linked_cell < x_dofmap.num_nodes());
        auto x_dofs = x_dofmap.links(linked_cell);
        const std::size_t num_dofs_g = x_dofs.size();

        xt::xtensor<double, 2> coordinate_dofs
            = xt::zeros<double>({num_dofs_g, std::size_t(gdim)});
        for (std::size_t k = 0; k < num_dofs_g; ++k)
        {
          std::copy_n(std::next(mesh_geometry.begin(), 3 * x_dofs[k]), gdim,
                      std::next(coordinate_dofs.begin(), k * gdim));
        }
        // Extract all physical points Pi(x) on a facet of linked_cell
        auto qp = xt::view(q_points, xt::keep(indices), xt::all());

        // Compute values of basis functions for all y = Pi(x) in qp
        std::array<std::size_t, 4> b_shape
            = evaluate_basis_shape(*V_sub, indices.size(), 0);
        if (b_shape[3] > 1)
          throw std::invalid_argument(
              "pack_test_functions assumes values size 1");
        xt::xtensor<double, 4> basis_values(b_shape);
        std::fill(basis_values.begin(), basis_values.end(), 0);
        cells.resize(indices.size());
        std::fill(cells.begin(), cells.end(), linked_cell);
        evaluate_basis_functions(*V_sub, qp, cells, basis_values, 0);

        // Insert basis function values into c
        for (std::size_t k = 0; k < ndofs; k++)
          for (std::size_t q = 0; q < indices.size(); ++q)
            for (std::size_t l = 0; l < bs; l++)
            {
              c[i * cstride + j * ndofs * bs * num_q_points
                + k * bs * num_q_points + indices[q] * bs + l]
                  = basis_values(0, q, k, 0);
            }
      }
    }

    return {std::move(c), cstride};
  }
  /// Compute gradient of test functions on opposite surface (initial
  /// configuration) at quadrature points of facets
  /// @param[in] pair - index of contact pair
  /// @param[in] gap - gap packed on facets per quadrature point
  /// @param[in] u_packed -u packed on opposite surface per quadrature point
  /// @param[out] c - test functions packed on facets.
  std::pair<std::vector<PetscScalar>, int>
  pack_grad_test_functions(int pair, const std::span<const PetscScalar>& gap,
                           const std::span<const PetscScalar>& u_packed);
  /// Compute function on opposite surface at quadrature points of
  /// facets
  /// @param[in] pair - index of contact pair
  /// @param[in] - gap packed on facets per quadrature point
  /// @param[out] c - test functions packed on facets.
  std::pair<std::vector<PetscScalar>, int>
  pack_u_contact(int pair,
                 std::shared_ptr<dolfinx::fem::Function<PetscScalar>> u,
                 const std::span<const PetscScalar> gap)
  {
    int puppet_mt = _contact_pairs[pair][0];
    int candidate_mt = _contact_pairs[pair][1];
    dolfinx::common::Timer t("Pack contact u");
    // Mesh info
    dolfinx_contact::SubMesh submesh = _submeshes[candidate_mt];
    std::shared_ptr<const dolfinx::mesh::Mesh> mesh = submesh.mesh(); // mesh
    const std::size_t gdim = mesh->geometry().dim(); // geometrical dimension
    const std::size_t bs_element = _V->element()->block_size();

    // Select which side of the contact interface to loop from and get the
    // correct map
    std::shared_ptr<const dolfinx::graph::AdjacencyList<int>> map
        = _facet_maps[pair];
    const std::vector<xt::xtensor<double, 2>>& qp_phys = _qp_phys[puppet_mt];
    std::shared_ptr<const dolfinx::graph::AdjacencyList<int>> facet_map
        = submesh.facet_map();
    const std::size_t num_facets = _cell_facet_pairs[puppet_mt].size() / 2;
    const std::size_t num_q_points
        = _quadrature_rule->offset()[1] - _quadrature_rule->offset()[0];
    // NOTE: Assuming same number of quadrature points on each cell
    dolfinx_contact::error::check_cell_type(mesh->topology().cell_type());
    auto V_sub = std::make_shared<dolfinx::fem::FunctionSpace>(
        submesh.create_functionspace(_V));
    dolfinx::fem::Function<PetscScalar> u_sub(V_sub);
    std::shared_ptr<const dolfinx::fem::DofMap> sub_dofmap = V_sub->dofmap();
    assert(sub_dofmap);
    const int bs_dof = sub_dofmap->bs();

    std::array<std::size_t, 4> b_shape
        = evaluate_basis_shape(*V_sub, num_facets * num_q_points, 0);
    xt::xtensor<double, 4> basis_values(b_shape);
    std::fill(basis_values.begin(), basis_values.end(), 0);
    std::vector<std::int32_t> cells(num_facets * num_q_points, -1);
    {
      // Copy function from parent mesh
      submesh.copy_function(*u, u_sub);

      xt::xtensor<double, 2> points
          = xt::zeros<double>({num_facets * num_q_points, gdim});
      for (std::size_t i = 0; i < num_facets; ++i)
      {
        auto links = map->links((int)i);
        assert(links.size() == num_q_points);
        for (std::size_t q = 0; q < num_q_points; ++q)
        {
          if (links[q] < 0)
            continue;
          auto linked_pair = facet_map->links(links[(int)q]);
          assert(!linked_pair.empty());
          const std::size_t row = i * num_q_points;
          cells[row + q] = linked_pair.front();
          for (std::size_t j = 0; j < gdim; ++j)
          {
            points(row + q, j)
                = qp_phys[i](q, j) + gap[row * gdim + q * gdim + j];
          }
        }
      }

      evaluate_basis_functions(*u_sub.function_space(), points, cells,
                               basis_values, 0);
    }

    const std::span<const PetscScalar>& u_coeffs = u_sub.x()->array();

    // Output vector
    std::vector<PetscScalar> c(num_facets * num_q_points * bs_element, 0.0);

    // Create work vector for expansion coefficients
    const auto cstride = int(num_q_points * bs_element);
    const std::size_t num_basis_functions = basis_values.shape(2);
    const std::size_t value_size = basis_values.shape(3);
    if (value_size > 1)
      throw std::invalid_argument("pack_u_contact assumes values size 1");
    std::vector<PetscScalar> coefficients(num_basis_functions * bs_element);
    for (std::size_t i = 0; i < num_facets; ++i)
    {
      for (std::size_t q = 0; q < num_q_points; ++q)
      {
        if (cells[i * num_q_points + q] < 0)
          continue;
        // Get degrees of freedom for current cell
        std::span<const std::int32_t> dofs
            = sub_dofmap->cell_dofs(cells[i * num_q_points + q]);
        for (std::size_t j = 0; j < dofs.size(); ++j)
          for (int k = 0; k < bs_dof; ++k)
            coefficients[bs_dof * j + k] = u_coeffs[bs_dof * dofs[j] + k];

        // Compute expansion
        for (std::size_t k = 0; k < bs_element; ++k)
        {
          for (std::size_t l = 0; l < num_basis_functions; ++l)
          {
            for (std::size_t m = 0; m < value_size; ++m)
            {
              c[cstride * i + q * bs_element + k]
                  += coefficients[bs_element * l + k]
                     * basis_values(0, num_q_points * i + q, l, m);
            }
          }
        }
      }
    }
    t.stop();
    return {std::move(c), cstride};
  }

  /// Compute gradient of function on opposite surface at quadrature points of
  /// facets
  /// @param[in] pair - index of contact pair
  /// @param[in] gap - gap packed on facets per quadrature point
  /// @param[in] u_packed -u packed on opposite surface per quadrature point
  /// @param[out] c - test functions packed on facets.
  std::pair<std::vector<PetscScalar>, int>
  pack_grad_u_contact(int pair,
                      std::shared_ptr<dolfinx::fem::Function<PetscScalar>> u,
                      const std::span<const PetscScalar> gap,
                      const std::span<const PetscScalar> u_packed);

  /// Compute inward surface normal at Pi(x)
  /// @param[in] pair - index of contact pair
  /// @param[in] gap - gap function: Pi(x)-x packed at quadrature points,
  /// where Pi(x) is the chosen projection of x onto the contact surface of
  /// the body coming into contact
  /// @param[out] c - normals ny packed on facets.
  std::pair<std::vector<PetscScalar>, int>
  pack_ny(int pair, const std::span<const PetscScalar> gap);

  /// Pack gap with rigid surface defined by x[gdim-1] = -g.
  /// g_vec = zeros(gdim), g_vec[gdim-1] = -g
  /// Gap = x - g_vec
  /// @param[in] pair - index of contact pair
  /// @param[in] g - defines location of plane
  /// @param[out] c - gap packed on facets. c[i, gdim * k+ j] contains the
  /// jth component of the Gap on the ith facet at kth quadrature point
  std::pair<std::vector<PetscScalar>, int> pack_gap_plane(int pair, double g)
  {
    int puppet_mt = _contact_pairs[pair][0];
    // Mesh info
    std::shared_ptr<const dolfinx::mesh::Mesh> mesh = _V->mesh();
    assert(mesh);

    const int gdim = mesh->geometry().dim(); // geometrical dimension

    // Tabulate basis function on reference cell (_phi_ref_facets)
    const dolfinx::fem::CoordinateElement& cmap = mesh->geometry().cmap();
    _phi_ref_facets = tabulate(cmap, _quadrature_rule);

    // Compute quadrature points on physical facet _qp_phys_"puppet_mt"
    create_q_phys(puppet_mt);
    const std::vector<xt::xtensor<double, 2>> qp_phys = _qp_phys[puppet_mt];

    const std::size_t num_facets = _cell_facet_pairs[puppet_mt].size() / 2;
    // FIXME: This does not work for prism meshes
    std::size_t num_q_point
        = _quadrature_rule->offset()[1] - _quadrature_rule->offset()[0];
    std::vector<PetscScalar> c(num_facets * num_q_point * gdim, 0.0);
    const int cstride = (int)num_q_point * gdim;
    for (std::size_t i = 0; i < num_facets; i++)
    {
      int offset = (int)i * cstride;
      for (std::size_t k = 0; k < num_q_point; k++)
        c[offset + (k + 1) * gdim - 1] = g - qp_phys[i](k, gdim - 1);
    }
    return {std::move(c), cstride};
  }
  /// This function updates the submesh geometry for all submeshes using
  /// a function given on the parent mesh
  /// @param[in] u - displacement
  void update_submesh_geometry(dolfinx::fem::Function<PetscScalar>& u) const;

private:
  std::shared_ptr<QuadratureRule> _quadrature_rule; // quadrature rule
  std::vector<int> _surfaces; // meshtag values for surfaces
  // store index of candidate_surface for each puppet_surface
  std::vector<std::array<int, 2>> _contact_pairs;
  std::shared_ptr<dolfinx::fem::FunctionSpace> _V; // Function space
  // _facets_maps[i] = adjacency list of closest facet on candidate surface
  // for every quadrature point in _qp_phys[i] (quadrature points on every
  // facet of ith surface)
  std::vector<
      std::shared_ptr<const dolfinx::graph::AdjacencyList<std::int32_t>>>
      _facet_maps;
  //  _qp_phys[i] contains the quadrature points on the physical facets for
  //  each facet on ith surface in _surfaces
  std::vector<std::vector<xt::xtensor<double, 2>>> _qp_phys;
  // quadrature points on facets of reference cell
  xt::xtensor<double, 2> _phi_ref_facets;
  // maximum number of cells linked to a cell on ith surface
  std::vector<std::size_t> _max_links;
  // submeshes for contact surface
  std::vector<SubMesh> _submeshes;
  // facets as (cell, facet) pairs. The pairs are flattened row-major
  std::vector<std::vector<std::int32_t>> _cell_facet_pairs;
  // Contact search mode
  ContactMode _mode;
};
} // namespace dolfinx_contact<|MERGE_RESOLUTION|>--- conflicted
+++ resolved
@@ -589,16 +589,11 @@
       std::vector<std::int32_t> linked_cells;
       for (auto link : map->links((int)i / 2))
       {
-<<<<<<< HEAD
         if (link > 0)
         {
-          auto facet_pair = facet_map->links(link);
+          const std::span<const int> facet_pair = facet_map->links(link);
           linked_cells.push_back(facet_pair.front());
         }
-=======
-        const std::span<const int> facet_pair = facet_map->links(link);
-        linked_cells.push_back(facet_pair[0]);
->>>>>>> a88116c2
       }
       // Remove duplicates
       std::sort(linked_cells.begin(), linked_cells.end());
@@ -784,15 +779,10 @@
       // Compute Pi(x) form points x and gap funtion Pi(x) - x
       for (std::size_t j = 0; j < num_q_points; j++)
       {
-<<<<<<< HEAD
         // Skip if quadrature point is not connected to any cell
         if (links[j] < 0)
           continue;
-
-        auto linked_pair = facet_map->links(links[j]);
-=======
         const std::span<const int> linked_pair = facet_map->links(links[j]);
->>>>>>> a88116c2
         assert(!linked_pair.empty());
         linked_cells[j] = linked_pair.front();
         for (int k = 0; k < gdim; k++)
