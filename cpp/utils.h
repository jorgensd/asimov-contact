--- conflicted
+++ resolved
@@ -261,28 +261,35 @@
 compute_distance_map(const dolfinx::mesh::Mesh& quadrature_mesh,
                      std::span<const std::int32_t> quadrature_facets,
                      const dolfinx::mesh::Mesh& candidate_mesh,
-<<<<<<< HEAD
-                     xtl::span<const std::int32_t> candidate_facets,
+                     std::span<const std::int32_t> candidate_facets,
                      const QuadratureRule& q_rule, ContactMode mode);
 
-/// Compute the relation between two meshes (mesh_q) and (mesh_c) by computing
-/// the intersection of rays from mesh_q onto mesh_c at a specific set of
-/// quadrature points on a subset of facets. There is also a subset of facets on
-/// mesh_c we use for intersection checks.
-/// @param[in] quadrature_mesh The mesh to compute rays from
-/// @param[in] quadrature_facets Set of facets in the of tuples (cell_index,
-/// local_facet_index) for the `quadrature_mesh`. Flattened row major.
-/// @param[in] quadrature_points The quadrature points on the
-/// `quadrature_facets`. The ith entry corresponds to the quadrature points in
-/// the ith tuple of `quadrature_facet`.
-/// @param[in] candidate_mesh The mesh to compute ray intersections with
-/// @param[in] candidate_facets Set of facets in the of tuples (cell_index,
-/// local_facet_index) for the `quadrature_mesh`. Flattened row major.
-/// @returns A tuple (facet_map, reference_points), where `facet_map` is an
-/// AdjacencyList from the ith facet tuple in `quadrature_facets` to the facet
-/// (index local to process) in `candidate_facets`. `reference_points` are the
-/// reference points for the point of intersection for each of the quadrature
-/// points on each facet. Shape (num_facets, num_q_points, tdim). Flattened to
+/// Compute the relation between two meshes (mesh_q) and
+/// (mesh_c) by computing the intersection of rays from
+/// mesh_q onto mesh_c at a specific set of quadrature
+/// points on a subset of facets. There is also a subset of
+/// facets on mesh_c we use for intersection checks.
+/// @param[in] quadrature_mesh The mesh to compute rays
+/// from
+/// @param[in] quadrature_facets Set of facets in the of
+/// tuples (cell_index, local_facet_index) for the
+/// `quadrature_mesh`. Flattened row major.
+/// @param[in] quadrature_points The quadrature points on
+/// the `quadrature_facets`. The ith entry corresponds to
+/// the quadrature points in the ith tuple of
+/// `quadrature_facet`.
+/// @param[in] candidate_mesh The mesh to compute ray
+/// intersections with
+/// @param[in] candidate_facets Set of facets in the of
+/// tuples (cell_index, local_facet_index) for the
+/// `quadrature_mesh`. Flattened row major.
+/// @returns A tuple (facet_map, reference_points), where
+/// `facet_map` is an AdjacencyList from the ith facet
+/// tuple in `quadrature_facets` to the facet (index local
+/// to process) in `candidate_facets`. `reference_points`
+/// are the reference points for the point of intersection
+/// for each of the quadrature points on each facet. Shape
+/// (num_facets, num_q_points, tdim). Flattened to
 /// (num_facets*num_q_points, tdim).
 template <std::size_t tdim, std::size_t gdim>
 std::pair<dolfinx::graph::AdjacencyList<std::int32_t>, xt::xtensor<double, 2>>
@@ -299,15 +306,16 @@
   assert(candidate_mesh.topology().dim() == tdim);
   assert(quadrature_mesh.topology().dim() == tdim);
   std::cout << "HELLOO\n";
-  // Convert (cell, local facet index) into facet index (local to process)
-  // Convert cell,local_facet_index to facet_index (local to proc)
+  // Convert (cell, local facet index) into facet index
+  // (local to process) Convert cell,local_facet_index to
+  // facet_index (local to proc)
   std::vector<std::int32_t> facets(candidate_facets.size() / 2);
   std::shared_ptr<const dolfinx::graph::AdjacencyList<int>> c_to_f
       = candidate_mesh.topology().connectivity(tdim, tdim - 1);
   if (!c_to_f)
   {
-    throw std::runtime_error(
-        "Missing cell->facet connectivity on candidate mesh.");
+    throw std::runtime_error("Missing cell->facet connectivity on candidate "
+                             "mesh.");
   }
 
   for (std::size_t i = 0; i < candidate_facets.size(); i += 2)
@@ -329,9 +337,9 @@
   const graph::AdjacencyList<std::int32_t>& q_dofmap = geom_q.dofmap();
   const std::size_t num_nodes_q = cmap_q.dim();
   xt::xtensor<double, 2> coordinate_dofs_q({num_nodes_q, gdim});
-  const xt::xtensor<double, 2> reference_normals
-      = basix::cell::facet_outward_normals(
-          dolfinx::mesh::cell_type_to_basix_type(top_q.cell_type()));
+  auto [reference_normals, rn_shape] = basix::cell::facet_outward_normals(
+      dolfinx::mesh::cell_type_to_basix_type(top_q.cell_type()));
+
   const std::array<std::size_t, 4> basis_shape_q = cmap_q.tabulate_shape(1, 1);
   xt::xtensor<double, 4> basis_values_q(basis_shape_q);
   xt::xtensor<double, 2> dphi_q({tdim, basis_shape_q[2]});
@@ -376,7 +384,8 @@
     for (std::size_t j = 0; j < num_q_points; ++j)
     {
 
-      // Compute inverse Jacobian for covariant Piola transform
+      // Compute inverse Jacobian for covariant Piola
+      // transform
       cmap_q.tabulate(1,
                       xt::reshape_view(xt::row(quadrature_points[i / 2], j),
                                        {static_cast<std::size_t>(1), tdim}),
@@ -389,10 +398,13 @@
       std::fill(K.begin(), K.end(), 0);
       dolfinx::fem::CoordinateElement::compute_jacobian_inverse(J, K);
 
-      // Push forward normal using covariant Piola transform
+      // Push forward normal using covariant Piola
+      // transform
       std::fill(normal.begin(), normal.end(), 0);
-      physical_facet_normal(xtl::span(normal.data(), gdim), K,
-                            xt::row(reference_normals, facet_index));
+      physical_facet_normal(std::span(normal.data(), gdim), K,
+                            std::span(std::next(reference_normals.begin(),
+                                                rn_shape[1] * facet_index),
+                                      rn_shape[1]));
       dolfinx::common::impl::copy_N<gdim>(
           std::next(facet_points.begin(), j * gdim), q_point.begin());
       std::size_t cell_idx = -1;
@@ -402,8 +414,8 @@
       int status = 0;
       for (std::size_t c = 0; c < candidate_facets.size(); c += 2)
       {
-        // Get cell geometry for candidate cell, reusing coordinate dofs to
-        // store new coordinate
+        // Get cell geometry for candidate cell, reusing
+        // coordinate dofs to store new coordinate
         auto x_dofs = c_dofmap.links(candidate_facets[c]);
         for (std::size_t k = 0; k < x_dofs.size(); ++k)
         {
@@ -445,20 +457,25 @@
           reference_points};
 }
 
-/// Compute the relation between two meshes (mesh_q) and (mesh_c) by computing
-/// the closest point on mesh_c at a specific set of
-/// quadrature points on a subset of facets. There is also a subset of facets on
-/// mesh_c we use for intersection checks.
-/// @param[in] candidate_mesh The mesh to compute ray intersections with
-/// @param[in] quadrature_points The quadrature points on the
-/// `quadrature_facets`.
-/// @param[in] candidate_facets Set of facets in the of tuples (cell_index,
-/// local_facet_index) for the `quadrature_mesh`. Flattened row major.
-/// @returns A tuple (facet_map, reference_points), where `facet_map` is an
-/// AdjacencyList from the ith facet tuple in `quadrature_facets` to the facet
-/// (index local to process) in `candidate_facets`. `reference_points` are the
-/// reference points for the point of intersection for each of the quadrature
-/// points on each facet. Shape (num_facets, num_q_points, tdim). Flattened to
+/// Compute the relation between two meshes (mesh_q) and
+/// (mesh_c) by computing the closest point on mesh_c at a
+/// specific set of quadrature points on a subset of
+/// facets. There is also a subset of facets on mesh_c we
+/// use for intersection checks.
+/// @param[in] candidate_mesh The mesh to compute ray
+/// intersections with
+/// @param[in] quadrature_points The quadrature points on
+/// the `quadrature_facets`.
+/// @param[in] candidate_facets Set of facets in the of
+/// tuples (cell_index, local_facet_index) for the
+/// `quadrature_mesh`. Flattened row major.
+/// @returns A tuple (facet_map, reference_points), where
+/// `facet_map` is an AdjacencyList from the ith facet
+/// tuple in `quadrature_facets` to the facet (index local
+/// to process) in `candidate_facets`. `reference_points`
+/// are the reference points for the point of intersection
+/// for each of the quadrature points on each facet. Shape
+/// (num_facets, num_q_points, tdim). Flattened to
 /// (num_facets*num_q_points, tdim).
 template <std::size_t tdim, std::size_t gdim>
 std::pair<dolfinx::graph::AdjacencyList<std::int32_t>, xt ::xtensor<double, 2>>
@@ -471,14 +488,15 @@
   assert(candidate_mesh.geometry().dim() == gdim);
   const int num_q_points = quadrature_points.front().shape(0);
 
-  // Convert cell,local_facet_index to facet_index (local to proc)
+  // Convert cell,local_facet_index to facet_index (local
+  // to proc)
   std::vector<std::int32_t> facets(candidate_facets.size() / 2);
   std::shared_ptr<const dolfinx::graph::AdjacencyList<int>> c_to_f
       = candidate_mesh.topology().connectivity(tdim, tdim - 1);
   if (!c_to_f)
   {
-    throw std::runtime_error(
-        "Missing cell->facet connectivity on candidate mesh.");
+    throw std::runtime_error("Missing cell->facet connectivity on candidate "
+                             "mesh.");
   }
 
   for (std::size_t i = 0; i < candidate_facets.size(); i += 2)
@@ -510,7 +528,8 @@
       = dolfinx::geometry::compute_closest_entity(
           bbox, midpoint_tree, candidate_mesh, padded_quadrature_points);
 
-  // Create structures used to create adjacency list of closest entity
+  // Create structures used to create adjacency list of
+  // closest entity
   std::vector<std::int32_t> offset(quadrature_points.size() + 1);
   std::iota(offset.begin(), offset.end(), 0);
   std::for_each(offset.begin(), offset.end(),
@@ -522,15 +541,16 @@
   const dolfinx::fem::CoordinateElement& cmap
       = candidate_mesh.geometry().cmap();
   {
-    // Find displacement vector from each quadrature point to closest entity
-    // As a point on the opposite surface might have penetrated the cell in
-    // question, we use the convex hull of the surface facet for distance
+    // Find displacement vector from each quadrature point
+    // to closest entity As a point on the opposite surface
+    // might have penetrated the cell in question, we use
+    // the convex hull of the surface facet for distance
     // computations
 
-    // Get information aboute cell type and number of closure dofs on the
-    // facet
-    // NOTE: Assumption that we do not have variable facet types
-    // (prism/pyramid cell)
+    // Get information aboute cell type and number of
+    // closure dofs on the facet NOTE: Assumption that we
+    // do not have variable facet types (prism/pyramid
+    // cell)
     const dolfinx::fem::ElementDofLayout layout = cmap.create_dof_layout();
 
     error::check_cell_type(candidate_mesh.topology().cell_type());
@@ -541,15 +561,15 @@
         = quadrature_points.front().shape(0);
     // Get all connected facets for each quadrature point
 
-    // Get the geometry dofs for each of the facets for each quadrature point
-    // on the opposite surface
+    // Get the geometry dofs for each of the facets for
+    // each quadrature point on the opposite surface
     const dolfinx::graph::AdjacencyList<std::int32_t> facets_geometry
         = dolfinx_contact::entities_to_geometry_dofs(candidate_mesh, tdim - 1,
                                                      candidate_facets);
 
     // Temporary data structures used in loops
     xt::xtensor<double, 2> point = {{0, 0, 0}};
-    xt::xtensor_fixed<double, xt::xshape<3>> dist_vec;
+    std::array<double, 3> dist_vec;
     xt::xtensor<double, 2> master_coords(
         {num_facet_dofs, static_cast<std::size_t>(3)});
 
@@ -558,42 +578,48 @@
     {
       for (std::size_t q = 0; q < num_quadrature_points; ++q)
       {
-        // Get quadrature points in physical space for the ith facet, qth
+        // Get quadrature points in physical space for the
+        // ith facet, qth quadrature point
+
+        // Get the geometry dofs for the ith facet, qth
         // quadrature point
-        dolfinx::common::impl::copy_N<3>(
-            std::next(padded_quadrature_points.data(),
-                      i * num_quadrature_points + q),
-            point.begin());
-
-        // Get the geometry dofs for the ith facet, qth quadrature point
         auto candidate_facet_dofs
             = facets_geometry.links(int(i * num_quadrature_points + q));
         assert(num_facet_dofs == candidate_facet_dofs.size());
 
-        // Get the coordinates of the geometry on the other interface,
-        // and compute the distance of the convex hull created by the points
+        // Get the coordinates of the geometry on the other
+        // interface, and compute the distance of the
+        // convex hull created by the points
         for (std::size_t l = 0; l < num_facet_dofs; ++l)
         {
-          // Copy mesh geometry of facets into standalone array
+          // Copy mesh geometry of facets into standalone
+          // array
           dolfinx::common::impl::copy_N<3>(
               std::next(mesh_geometry.begin(), 3 * candidate_facet_dofs[l]),
               std::next(master_coords.begin(), 3 * l));
         }
-        dist_vec
-            = dolfinx::geometry::compute_distance_gjk(master_coords, point);
-
-        xt::row(candidate_x, i * num_q_points + q)
-            = xt::row(point, 0) + dist_vec;
+        dist_vec = dolfinx::geometry::compute_distance_gjk(
+            master_coords, std::span(std::next(padded_quadrature_points.begin(),
+                                               i * num_quadrature_points + q),
+                                     3));
+
+        for (std::size_t l = 0; l < 3; ++l)
+        {
+          candidate_x(i * num_q_points + q, l)
+              = padded_quadrature_points(i * num_quadrature_points + q, l)
+                + dist_vec[l];
+        }
       }
     }
   }
 
-  // Pull back to reference point for each facet on the other surface
+  // Pull back to reference point for each facet on the
+  // other surface
   xt::xtensor<double, 2> candidate_X(
       {quadrature_points.size() * num_q_points, (std::size_t)gdim});
   {
-    // Temporary data structures used in loop over each quadrature point on each
-    // facet
+    // Temporary data structures used in loop over each
+    // quadrature point on each facet
     xt::xtensor<double, 3> J(
         {static_cast<std::size_t>(1), (std::size_t)gdim, (std::size_t)tdim});
     xt::xtensor<double, 3> K(
@@ -635,8 +661,8 @@
         // Pull back coordinates
         std::fill(J.begin(), J.end(), 0);
         std::fill(K.begin(), K.end(), 0);
-        // NOTE: Would benefit from pulling back all points in a single cell at
-        // the same time
+        // NOTE: Would benefit from pulling back all points
+        // in a single cell at the same time
         dolfinx_contact::pull_back(J, K, detJ, x, X, coordinate_dofs, cmap);
         dolfinx::common::impl::copy_N<tdim>(
             X.begin(),
@@ -645,10 +671,6 @@
     }
   }
   dolfinx::graph::AdjacencyList<std::int32_t> adj(closest_entities, offset);
-=======
-                     std::span<const std::int32_t> candidate_facets,
-                     const QuadratureRule& q_rule);
->>>>>>> a88116c2
 
   std::cout << candidate_x << "\n";
   return {adj, candidate_x};
