--- conflicted
+++ resolved
@@ -731,13 +731,8 @@
     const dolfinx::mesh::Mesh& quadrature_mesh,
     std::span<const std::int32_t> quadrature_facets,
     const dolfinx::mesh::Mesh& candidate_mesh,
-<<<<<<< HEAD
-    xtl::span<const std::int32_t> candidate_facets,
+    std::span<const std::int32_t> candidate_facets,
     const QuadratureRule& q_rule, dolfinx_contact::ContactMode mode)
-=======
-    std::span<const std::int32_t> candidate_facets,
-    const QuadratureRule& q_rule)
->>>>>>> a88116c2
 {
 
   const dolfinx::mesh::Geometry& geometry = quadrature_mesh.geometry();
